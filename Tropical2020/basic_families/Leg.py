from .Vertex import Vertex
from typing import Set


class Leg(object):
    # name_ should be a string identifier - only unique if the user is careful (or lucky) to make it so
    # root_ should be a vertex
<<<<<<< HEAD
    def __init__(self, name_, root_, marking_ = 0):
        self.name = name_
        self.root = root_
        self.marking = marking_
=======
    def __init__(self, name_: str, root_: Vertex) -> None:
        self.name: str = name_
        self.root: Vertex = root_
>>>>>>> 8ef1144f

    # The set of vertices is a read only property computed upon access
    @property
    def vertices(self) -> Set[Vertex]:
        return {self.root}<|MERGE_RESOLUTION|>--- conflicted
+++ resolved
@@ -5,16 +5,10 @@
 class Leg(object):
     # name_ should be a string identifier - only unique if the user is careful (or lucky) to make it so
     # root_ should be a vertex
-<<<<<<< HEAD
     def __init__(self, name_, root_, marking_ = 0):
         self.name = name_
         self.root = root_
         self.marking = marking_
-=======
-    def __init__(self, name_: str, root_: Vertex) -> None:
-        self.name: str = name_
-        self.root: Vertex = root_
->>>>>>> 8ef1144f
 
     # The set of vertices is a read only property computed upon access
     @property
