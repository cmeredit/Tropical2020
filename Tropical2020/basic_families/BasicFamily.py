import itertools
from typing import Any, Dict, Iterator, List, Optional, Set, Tuple, Union

import numpy as np  # type: ignore

from .GraphIsoHelper import *
from .RPC import *
from .Edge import Edge
from .Leg import Leg
from .Vertex import Vertex


# A Combinatorial Tropical Curve has a name, set of edges, and set of legs
class BasicFamily(object):
    """Represents a basic family of combinatorial tropical curves.

    Attributes
    ----------
    name : str
        An identifier for the family.
    monoid : :class:`~Tropical2020.basic_families.RPC.Monoid`
        A monoid from which the edge lengths of the family are taken.
    """

    # name_ should be a string identifier - only unique if the user is careful (or lucky) to make it so
    def __init__(self, name_: str) -> None:
        """
        Parameters
        ----------
        name_ : str
            An identifier for the family.
        """

        self.name: str = name_
        self._vertices: Set[Vertex] = set()
        self._edges: Set[Edge] = set()
        self._legs: Set[Leg] = set()
        self.monoid: Monoid = Monoid()

        # Variables for caching vertices
        self._vertexCacheValid: bool = False
        self._vertexCache: Set[Vertex] = set()

        # Variables for caching genus
        self._genusCacheValid: bool = False
        self._genusCache: int = 0

        # Variables for caching vertex characteristic counts
        self._vertexCharacteristicCacheValid: bool = False
        self._vertexCharacteristicCache: Dict[Tuple[int, int, int, int], int] = {}

        # Variables for caching the core
        self._coreCacheValid: bool = False
        self._coreCache: Optional[BasicFamily] = None

    def invalidateCaches(self) -> None:
        """Invalidates the vertex, genus, characteristic, and core caches"""

        self._vertexCacheValid = False
        self._genusCacheValid = False
        self._vertexCharacteristicCacheValid = False
        self._coreCacheValid = False

    # The set of vertices is a read only property computed upon access, unless a valid cache is available
    # It is the collection of vertices that are endpoints of edges or roots of legs
    @property
    def vertices(self) -> Set[Vertex]:
        """Holds a set of :class:`~Tropical2020.basic_families.Vertex.Vertex` instances.

        The vertices in a basic family can not be modified without considering the edges and
        legs of the family, so we control how they are get and set.
        """

        return self._vertices

    def addVertex(self, v: Vertex) -> None:
        """Adds the specified vertex if it is not ``None``.

        Parameters
        ----------
        v : :class:`~Tropical2020.basic_families.Vertex.Vertex`
            The vertex to be added.
        """

        if v is not None:
            self._vertices.add(v)

            # Possibly need to recalculate genus/core/etc.
            self.invalidateCaches()

    def addVertices(self, vertices: Set[Vertex]) -> None:
        """Adds the given set of vertices.

        This function adds vertices by making a call to :func:`~addVertex` on each element of the vertices
        parameter. This means that if ``None`` belongs to ``vertices``, then it will be skipped.

        Parameters
        ----------
        vertices : set
            The set of :class:`~Tropical2020.basic_families.Vertex` instances to be added.
        """

        assert all(map(lambda x: isinstance(x, Vertex), vertices)), "vertices should be a set[Vertex]"
        for v in copy.copy(vertices):
            self.addVertex(v)

    def removeVertex(self, v: Vertex, removeDanglingVertices: bool = False) -> None:
        """Removes a vertex and all connected edges/legs.

        This function removes the specified vertex directly and removes connected edges and legs
        by making calls to :func:`~removeEdge` and :func:`~removeLeg`.

        Parameters
        ----------
        v : :class:`~Tropical2020.basic_families.Vertex.Vertex`
            The vertex to be removed.
        removeDanglingVertices : bool, optional
            Whether or not to remove dangling vertices - used by :func:`~removeEdge`.
        """

        if v in self._vertices:
            self._vertices.remove(v)

            # Removing a vertex removes all connected legs and edges
            for e in {e for e in self.edges if v in e.vertices}:
                self.removeEdge(e, removeDanglingVertices)
            for nextLeg in {nextLeg for nextLeg in self.legs if v in nextLeg.vertices}:
                self.removeLeg(nextLeg)

            # Possibly need to recalculate genus/core/etc.
            self.invalidateCaches()

    def removeVertices(self, vertices: Set[Vertex]) -> None:
        """Removes a set of vertices.

        This function removes the vertices in ``vertices`` by making calls to :func:`~removeVertex`.

        Parameters
        ----------
        vertices : set
            The set of :class:`~Tropical2020.basic_families.Vertex.Vertex` instanced to remove.
        """

        for v in copy.copy(vertices):
            self.removeVertex(v)

    @property
    def edges(self) -> Set[Edge]:
        """Holds a set of :class:`~Tropical2020.basic_families.Edge.Edge` instances.

        The edges in a basic family can not be modified without considering the vertices and
        legs of the family, so we control how they are get and set.
        """

        return self._edges

    # Control how edges are set
    @edges.setter
    def edges(self, edges_: Set[Edge]) -> None:
        """Sets the specified edges and invalidates caches.

        Parameters
        ----------
        edges_ : set
        """

        assert all(map(lambda x: isinstance(x, Edge), edges_)), "Every element of `edges_` must be an edge."

        self._edges = edges_
        self.invalidateCaches()

    @property
    def edgesWithVertices(self) -> Set[Edge]:
        """The set of edges for which neither endpoint is `None`.
        """

        return {e for e in self.edges if not (e.vert1 is None or e.vert2 is None)}

    def addEdge(self, e: Edge) -> None:
        """Adds the specified edge and its endpoints, and invalidates caches.

        Parameters
        ----------
        e : :class:`~Tropical2020.basic_families.Edge.Edge`
            The edge to be added.
        """

        self._edges.add(e)
        self.addVertices(e.vertices)

        # Possibly need to recalculate genus/core/etc.
        self.invalidateCaches()

    def addEdges(self, edges: Set[Edge]) -> None:
        """Adds each edge in the given set.

        Calls `addEdge` on each edge in ``edges``.

        Parameters
        ----------
        edges : set
            The set of :class"`Tropical2020.basic_families.Edge.Edge` instances to be added.
        """

        for e in copy.copy(edges):
            self.addEdge(e)

    def removeEdge(self, e: Edge, removeDanglingVertices: bool = True) -> None:
        """Removes the specified edge.

        Optionally, if ``removeDanglingVertices`` is set to ``True``, then after edge ``e`` is
        removed, any vertex of degree zero will also be removed. Also invalidates caches.

        Parameters
        ----------
        e : :class:`~Tropical2020.basic_families.Edge.Edge`
            The edge to be removed.
        removeDanglingVertices : bool
            Whether or not to also remove dangling vertices after ``e`` is removed.
        """

        if e in self._edges:
            self._edges.remove(e)

            # A "dangling vertex" is an endpoint of e is isolated after we remove edge e
            # By default, removing an edge removes such vertices
            if removeDanglingVertices:
                for v in e.vertices:
                    if self.degree(v) == 0:
                        self.removeVertex(v)

            # Possibly need to recalculate genus/core/etc.
            self.invalidateCaches()

    def removeEdges(self, edges: Set[Edge]) -> None:
        """Removes each edge in the given set.

        Makes a call to `removeEdge` on each element of ``edges``.

        Parameters
        ----------
        edges : set
            The set of edges to be removed.
        """

        for e in copy.copy(edges):
            self.removeEdge(e)

    @property
    def legs(self) -> Set[Leg]:
        """Holds a set of :class:`~Tropical2020.basic_families.Leg.Leg` instances.

        The legs in a basic family can not be modified without considering the vertices and
        edges of the family, so we control how they are get and set.
        """

        return self._legs

    # Control how legs are set
    @legs.setter
    def legs(self, legs_: Set[Leg]) -> None:
        """Updates the legs property to the supplied set and invalidates caches.
        """

        self._legs = legs_

        # Possibly need to recalculate genus/core/etc.
        self.invalidateCaches()

    @property
    def legsWithVertices(self) -> Set[Leg]:
        """The set of legs whose root is not `None`.
        """

        return {nextLeg for nextLeg in self.legs if nextLeg.root is not None}

    def addLeg(self, newLeg: Leg) -> None:
        """Adds the supplied leg and its root and invalidates caches.

        Parameters
        ----------
        newLeg : :class:`~Tropical2020.basic_families.Leg.Leg`
            The leg to be added.
        """

        self._legs.add(newLeg)
        self.addVertices(newLeg.vertices)

        # Possibly need to recalculate genus/core/etc.
        self.invalidateCaches()

    def addLegs(self, newLegs: Set[Leg]) -> None:
        """Adds each of the specified legs by making calls to :func:`addLeg`.

        Parameters
        ----------
        newLegs : set
            The legs to be added.
        """

        for newLeg in copy.copy(newLegs):
            self.addLeg(newLeg)

    def removeLeg(self, leg: Leg, removeDanglingVertices: bool = True) -> None:
        """Removes the specified leg.

        Optionally, if ``removeDanglingVertices`` is set to ``True``, then after edge ``leg`` is
        removed, any vertex of degree zero will also be removed. Also invalidates caches.

        Parameters
        ----------
        leg : :class:`~Tropical2020.basic_families.Leg.Leg`
            The leg to be removed.
        removeDanglingVertices : bool
            Whether or not to also remove dangling vertices after ``leg`` is removed.
        """

        if leg in self._legs:
            self._legs.remove(leg)

            # The root of a leg is "dangling" if it becomes isolated after removing the leg
            # By default, removing a leg removes such a vertex
            if removeDanglingVertices:
                for v in leg.vertices:
                    if self.degree(v) == 0:
                        self.removeVertex(v)

            # Possibly need to recalculate genus/core/etc.
            self.invalidateCaches()

    def removeLegs(self, legs: Set[Leg]) -> None:
        """Removes each leg in the given set.

        Makes a call to :func:`removeLeg` on each element of ``legs``.

        Parameters
        ----------
        legs : set
            The set of legs to be removed.
        """

        for badLeg in copy.copy(legs):
            self.removeLeg(badLeg)

    @property
    def numVertices(self) -> int:
        """The number of vertices in the basic family.
        """

        return len(self.vertices)

    @property
    def numEdges(self) -> int:
        """The number of edges in the basic family.
        """

        return len(self.edges)

    @property
    def numEdgesWithVertices(self) -> int:
        """The number of edges with both endpoints in the basic family.
        """

        return len(self.edgesWithVertices)

    # The Betti number is a read only property computed upon access
    @property
    def bettiNumber(self) -> int:
        """The Betti number of the curve (computed on access).

        This is computed as the number of edges (with vertices),
        minus the number of vertices, plus one.

        Returns
        -------
        int
            The Betti number of the curve.
        """

        return self.numEdgesWithVertices - self.numVertices + 1

    @property
    def genus(self) -> int:
        """The (possibly cached) genus of the curve.

        This is computed as the :func:`Betti number <bettiNumber>` of the curve plus
        the genuses of each vertex. If a cached copy of the genus is available, then
        it is used. Otherwise, a new value is computed and cached.

        Returns
        -------
        int
            The genus of the curve.
        """

        # If the cached copy of genus is invalid, then recalculate it
        if not self._genusCacheValid:
            self._genusCache = self.bettiNumber + sum([v.genus for v in self.vertices])
            self._genusCacheValid = True
        return self._genusCache

    # Returns the degree of vertex v accounting for legs and self loops
    def degree(self, v: Vertex) -> int:
        """The number of endpoints of edges and legs at ``v``.

        Parameters
        ----------
        v : :class:`~Tropical2020.basic_families.Vertex.Vertex`
            The vertex whose degree is to be computed.

        Returns
        -------
        int
            The degree of the supplied vertex.
        """

        return self.edgeDegree(v) + self.legDegree(v)

    # Returns the number of endpoints of finite edges at vertex v
    def edgeDegree(self, v: Vertex) -> int:
        """The number of endpoints of finite edges at ``v``.

        Parameters
        ----------
        v : :class:`~Tropical2020.basic_families.Vertex.Vertex`
            The vertex whose (edge) degree is to be computed.

        Returns
        -------
        int
            The (edge) degree of the supplied vertex.
        """

        return sum(1 for e in self.edges if e.vert1 == v) + sum(1 for e in self.edges if e.vert2 == v)

    # Returns the number of roots of legs at v
    def legDegree(self, v: Vertex) -> int:
        """The number of legs rooted at ``v``.

        Parameters
        ----------
        v : :class:`~Tropical2020.basic_families.Vertex.Vertex`
            The vertex whose (leg) degree is to be computed.

        Returns
        -------
        int
            The (leg) degree of the supplied vertex.
        """

        return sum(1 for attachedLeg in self.legs if attachedLeg.root == v)

    # Returns a copy of this curve where all vertices, edges, and legs are also copied shallowly
    def getFullyShallowCopy(self, returnCopyInfo: bool = False):
        """Returns a copy of this family where all vertices, edges, and legs are also copied.

        Creates and returns a fully shallow copy of this family. This means that all vertices,
        edges, and legs are also copied. If the optional parameter ``returnCopyInfo`` is
        set to ``True``, then some information about the copying is returned as well. Specifically,
        a dictionary is also returned whose keys are the vertices, edges, and legs of the original
        family, and the values are the copied versions of those vertices, edges, and legs.

        Parameters
        ----------
        returnCopyInfo : bool, optional
            Whether or not to track and return how the copying was performed.

        Returns
        -------
        Union[BasicFamily, (BasicFamily, Dict)]
            The copied family and optionally, the copy information.
        """

        # todo: Use the monoid copying function once it's written.

        # copyInfo will be a dictionary whose keys are the legs, edges, and vertices of self
        # copyInfo[*] will be the copy of *
        copyInfo: Dict[Union[Vertex, Leg, Edge], Union[Vertex, Leg, Edge]] = {}

        # First, copy the vertices of the graph and keep track of how it was done.
        # Even if the copy info is not returned, we need to know how vertices are copied to get compatible edge copies
        vertexCopyDict: Dict[Vertex, Vertex] = {}
        for v in self.vertices:
            vCopy = copy.copy(v)
            vertexCopyDict[v] = vCopy

            if returnCopyInfo:
                copyInfo[v] = vCopy

        # Next, copy edges and legs
        edgeCopies: Set[Edge] = set()
        for nextEdge in self.edges:
            # Keep the same name and length, but use the new versions of endpoints
            nextEdgeCopy = Edge(nextEdge.name, nextEdge.length,
                                vertexCopyDict[nextEdge.vert1], vertexCopyDict[nextEdge.vert2])
            edgeCopies.add(nextEdgeCopy)

            if returnCopyInfo:
                copyInfo[nextEdge] = nextEdgeCopy

        legCopies: Set[Leg] = set()
        for nextLeg in self.legs:
            # Keep the sane name, but use the new version of the root
            nextLegCopy = Leg(nextLeg.name, vertexCopyDict[nextLeg.root])
            legCopies.add(nextLegCopy)

            if returnCopyInfo:
                copyInfo[nextLeg] = nextLegCopy

        # Build the copy
        curveCopy = BasicFamily(self.name)
        curveCopy.addEdges(edgeCopies)
        curveCopy.addLegs(legCopies)
        curveCopy.monoid = copy.copy(self.monoid)

        if returnCopyInfo:
            return curveCopy, copyInfo
        else:
            return curveCopy

    # Contract edge e in place
    def contract(self, e: Edge) -> None:

        """Contracts an edge in place on the basic family.

        The assertion is made that the edge exists, else an error is raised.
        If the edge is a self loop, then the genus contribution of the loop will be placed in the new vertex.
        If the edge is NOT a self loop, then we have that the new vertex only bears the genus of the endpoints.

        Furthermore, each edge or leg adjacent to the edge has their endpoints moved to the contraction of the edge.

        Parameters
        ----------
        e : :class:`~Tropical2020.basic_families.Edge.Edge`
            The edge to be contracted.
        """
        # Don't contract a nonexistent edge
        assert e in self.edges

        genus: int
        if e.vert1 == e.vert2:
            # If e is a self loop, then the genus contribution of the loop will be placed in the new vertex
            genus = e.vert1.genus + 1
        else:
            # If e is not a self loop, then the new vertex only bears the genus of the endpoints
            genus = e.vert1.genus + e.vert2.genus

        v: Vertex = Vertex("(Contraction of " + e.name + ")", genus)

        # For each edge or leg adjacent to e, move endpoints to the contraction of e
        for nextEdge in copy.copy(self.edges) - {e}:
            if nextEdge.vert1 in e.vertices:
                nextEdge.vert1 = v
            if nextEdge.vert2 in e.vertices:
                nextEdge.vert2 = v
        for nextLeg in self.legs:
            if nextLeg.root in e.vertices:
                nextLeg.root = v

        # Apply the contraction
        self.addVertex(v)
        self.removeEdge(e)

    # Returns a new BasicFamily with edge e contracted
<<<<<<< HEAD
    def getContraction(self, e: Edge, returnCopyInfo: bool = False):

        """Returns a new BasicFamily with the edge ``e`` contracted.

        To avoid accidentally modifying self, we use a fully shallow copy.

        Parameters
        ----------
        e : :class:`~Tropical2020.basic_families.Edge.Edge`
            The edge to be contracted in the new BasicFamily.
        returnCopyInfo : bool (optional)
            Whether or not to track and return how the copying was performed.

        Returns
        -------
        BasicFamily, Dict (optional)
            The new basic family with ``e`` contracted and copyInfoDict (optional),
            a fully shallow copy of the basic family (self).
        """

=======
    def getContraction(self, e: Edge, returnCopyInfo: bool = False) -> Union["BasicFamily", Tuple["BasicFamily", Dict]]:
>>>>>>> 3e97b008
        # To avoid accidentally modifying self, we work with a fully shallow copy
        contraction, copyInfoDict = self.getFullyShallowCopy(True)

        # Safely contract the copy in place
        contraction.contract(copyInfoDict[e])

        if returnCopyInfo:
            return contraction, copyInfoDict
        else:
            return contraction

    # Returns the set of all elements of the form (e, n), where e is an edge or leg, n is 1 or 2,
    # and the n^th endpoint of e is v
    def getEndpointsOfEdges(self, v: Vertex) -> Set[Tuple[Union[Leg, Edge], int]]:

        endpoints: List[Tuple[Union[Leg, Edge], int]] = []

        for e in self.edges:
            if e.vert1 == v:
                endpoints += [(e, 1)]
            if e.vert2 == v:
                endpoints += [(e, 2)]

        # By default, consider the root of a leg to be its first endpoint
        for nextLeg in self.legs:
            if nextLeg.root == v:
                endpoints += [(nextLeg, 1)]

        return set(endpoints)

    # This dictionary keeps track of the number of vertices of a certain characteristic
    # Currently, the characteristic of a vertex v is a triple (d_e, d_l, g, l), where d_e is the edge degree of v,
    # d_l is the leg degree of v, and g is the genus of v, and there are l loops based at v.
    # The characteristic of a vertex is invariant under isomorphism, so if two graphs have different
    # "vertexEverythingDict"s, then they are definitely not isomorphic.
    @property
    def vertexCharacteristicCounts(self) -> Dict[Tuple[int, int, int, int], int]:
        # If the cached copy of the dictionary is invalid, then recalculate it.
        if not self._vertexCharacteristicCacheValid:
            self._vertexCharacteristicCache = {}
            for v in self.vertices:
                # Calculate the characteristic of v
                edgeDegree = self.edgeDegree(v)
                legDegree = self.legDegree(v)
                g = v.genus
                loops = sum(1 for e in self.edges if e.vertices == {v})
                key = (edgeDegree, legDegree, g, loops)

                # Increase the count of that characteristic, or set it to 1 if not already seen
                if key in self._vertexCharacteristicCache:
                    self._vertexCharacteristicCache[key] += 1
                else:
                    self._vertexCharacteristicCache[key] = 1

            self._vertexCharacteristicCacheValid = True

        return self._vertexCharacteristicCache

    # Very similar to the vertexCharacteristicCounts. Returns a dictionary vertexDict defined as follows. The keys of
    # vertexDict are triples of integers (d_e, d_l, g, l), and vertexDict[(d_e, d_l, g)] is the list of all vertices
    # with edge degree d_e, leg degree d_l, genus g, and l loops based at that vertex.
    # The values of vertexDict form a partition of self.vertices and every value of vertexDict is nonempty.
    # When brute-force checking for an isomorphism between two graphs, we only need to check bijections that preserve
    # corresponding characteristic blocks. (i.e., reduce the number of things to check from n! to
    # (n_1)! * (n_2)! * ... * (n_k)!, where n = n_1 + ... + n_k)
    def getVerticesByCharacteristic(self) -> Dict[Tuple[int, int, int, int], List[Vertex]]:
        vertexDict: Dict[Tuple[int, int, int, int], List[Vertex]] = {}
        for v in self.vertices:
            # Get the characteristic of v
            edgeDegree: int = self.edgeDegree(v)
            legDegree: int = self.legDegree(v)
            g: int = v.genus
            loops: int = sum(1 for e in self.edges if e.vertices == {v})
            key = (edgeDegree, legDegree, g, loops)

            # Update that characteristic entry, or initialize it if not already present
            if key in vertexDict:
                vertexDict[key].append(v)
            else:
                vertexDict[key] = [v]
        return vertexDict

    # Returns the number of edges whose endpoints are indistinct. Invariant under isomorphism
    def getNumSelfLoops(self) -> int:
        return sum(1 for e in self.edges if len(e.vertices) == 1)

    # Returns a list of all permutations of lst. A permutation of lst is itself a list.
    def getPermutations(self, lst: List[Any]) -> List[List[Any]]:
        return GraphIsoHelper.getPermutations(lst)

    # Checks if the given data constitutes an isomorphism from self to other.
    # domainOrderingDict and codomainOrderingDict should have the same keys, and their values should partition the
    # vertices of self and other with all blocks of the partitions nonempty. The bijection f recovered from this data
    # is as follows: for each key k, and each index of domainOrderingDict[k],
    # f(domainOrderingDict[k][i]) = codomainOrderingDict[k][i].
    def checkIfBijectionIsIsomorphism(
            self,
            other: "BasicFamily",
            domainOrderingDict: Dict[Any, List[Vertex]],
            codomainOrderingDict: Dict[Any, List[Vertex]]) -> bool:
        return GraphIsoHelper.checkIfBijectionIsIsomorphism(self, other, domainOrderingDict, codomainOrderingDict)

    # permDict should have the property that for any choice function
    # f for the values of permDict, f(k_1) + ... + f(k_n) is a permutation of self.vertices, where k_1, ..., k_n are
    # the keys of permDict. Moreover, every permutation of self.vertices should arise in this manner.
    def getBijections(self, permDict: Dict[Any, List[List[Vertex]]]):
        return GraphIsoHelper.getBijections(permDict)

    # Checks all bijections that preserve characteristic
    def isBruteForceIsomorphicTo(self, other: "BasicFamily") -> bool:
        return GraphIsoHelper.isBruteForceIsomorphicTo(self, other)

    # Checks if some easy to check invariants are preserved, and then checks candidate bijections
    def isIsomorphicTo(self, other: "BasicFamily") -> bool:
        return GraphIsoHelper.isIsomorphicTo(self, other)

    # Simplifies names of vertices, edges, and legs in place.
    def simplifyNames(self) -> None:
        orderedVertices = list(self.vertices)
        for i in range(len(orderedVertices)):
            orderedVertices[i].name = "v" + str(i)
        for e in self.edges:
            e.name = "edge(" + e.vert1.name + ", " + e.vert2.name + ")"
        for nextLeg in self.legs:
            nextLeg.name = "leg(" + nextLeg.root.name + ")"

    def showNumbers(self) -> None:
        print("Number of Vertices: ", self.numVertices, " Number of Edges: ", self.numEdges)

    @staticmethod
    def printCurve(curve: "BasicFamily") -> None:
        print("Vertices:")
        for v in curve.vertices:
            print(v.name, " with genus ", v.genus)
        print("Edges:")
        for e in curve.edges:
            print(e.name)
        print("Legs:")
        for nextLeg in curve.legs:
            print(nextLeg.name)

    def printSelf(self) -> None:
        BasicFamily.printCurve(self)

    # Prints the names of vertices
    def showVertices(self) -> None:
        print([v.name for v in self.vertices])

    # Prints the names of edges
    def showEdges(self) -> None:
        print([e.name for e in self.edges])

    # Prints the names of legs
    def showLegs(self) -> None:
        print([nextLeg.name for nextLeg in self.legs])

    # This function will check if the tropical curve is connected (in the style of Def 3.10)
    @property
    def isConnected(self) -> bool:
        """Computes whether or not the basic family is connected.

        This function computes the `connected component <https://en.wikipedia.org/wiki/Component_(graph_theory)>`_
        of an arbitrarily chosen vertex. The basic family is connected if and only if this connected component
        is the whole family.

        Returns
        -------
        bool
            ``True`` if the family is connected, ``False`` otherwise.
        """

        # Fix an ordering of the vertices
        vertex_list: List[Vertex] = list(self.vertices)

        # Construct the (symmetric) adjacency matrix ``A``
        A: np.ndarray = np.zeros((self.numVertices, self.numVertices))
        for edge in self.edges:
            i = vertex_list.index(edge.vert1)
            j = vertex_list.index(edge.vert2)

            # Record the connection
            A[i][j] = 1
            A[j][i] = 1

        # In order to test for connectedness, we start at an arbitrary vertex (in this case, whichever vertex has
        # index 0) and travel to any adjacent vertex that has not yet been visited. This continues until every vertex
        # in the connected component of the starting vertex has been visited.

        # Initialize the visited and new indices
        visitedVertexIndices: Set[int] = set()
        newIndices: Set[int] = {0}

        # While there are still new indices, visit them and search for more
        while newIndices:
            # Add the indices we found in the previous loop
            visitedVertexIndices |= newIndices

            # All potential connections from elements of ``newIndices`` to some other index
            possibleConnections: Iterator[Tuple[int, int]] = itertools.product(newIndices, range(self.numVertices))

            # Collect all indices that (1) are connected to some element of ``newIndices`` and (2) have not yet been
            # visited
            newIndices = {k for (i, k) in possibleConnections if k not in visitedVertexIndices and A[i][k]}

        # Compare the size of the connected component of the starting vertex to the total number of vertices. The
        # family is connected if and only if the connected component of the starting vertex is the whole family.
        return len(visitedVertexIndices) == self.numVertices

    @property
    def core(self) -> Optional["BasicFamily"]:

        # Calculate the core if our current copy is invalid
        if not self._coreCacheValid:

            # Only allow the core to be requested from curves where the core is defined.
            if not self.genus > 0:
                raise ValueError("The core is only defined for curves of positive genus.")
            if not self.isConnected:
                raise ValueError("The core is only defined for connected curves.")

            # In order to generate the core, we start with a copy of self and repeatedly prune off certain leaves
            core: BasicFamily = BasicFamily("(Core of " + self.name + ")")
            core.addEdges(self.edges)
            core.addVertices(self.vertices)

            # Flag to indicate whether new leaves were pruned
            keepChecking: bool = True

            while keepChecking:

                # If nothing happens this loop, then stop.
                keepChecking = False

                # Search for leaves to prune
                for nextVertex in copy.copy(core.vertices):
                    # A vertex is the endpoint of a leaf to prune if it is connected to exactly one edge and has
                    # genus zero
                    if nextVertex.genus == 0 and core.degree(nextVertex) < 2:
                        # Prune the leaf
                        core.removeVertex(nextVertex)
                        keepChecking = True

            # Save the new, valid, core and set the valid flag to true
            self._coreCache = core
            self._coreCacheValid = True

        # Return the saved copy of the core (possibly just calculated)
        return self._coreCache

    # Class to assist in reasoning about loops and spanning trees
    class Tree:
        def __init__(self):
            # Tree Parent
            self.parent = None
            # Edge connecting self to parent
            self.parentConnection = None
            # Node holds a vertex value
            self.value = None
            # List of (Tree, Edge) children
            self.children = []

        def setValue(self, vert: Vertex) -> None:
            self.value = vert

        def setParent(self, p) -> None:
            self.parent = p

        def addChild(self, vert: Vertex, connectingEdge: Edge) -> None:
            if (
                    # Don't allow a self loop to be added
                    (vert != self.value) and
                    # Make sure connectingEdge is actually a connecting edge
                    (connectingEdge.vertices == {self.value, vert}) and
                    # Don't introduce any loops
                    (vert not in self.getVertices())
            ):
                childTree = BasicFamily.Tree()
                childTree.setValue(vert)
                childTree.setParent(self)
                childTree.parentConnection = connectingEdge
                self.children.append((childTree, connectingEdge))

        def getEdgesOfChildren(self) -> list:
            edges = []
            for child in self.children:
                childTree, connectingEdge = child
                edges.append(connectingEdge)
                edges += childTree.getEdgesOfChildren()
            return edges

        def getEdges(self) -> list:
            # If we're actually the root of the whole tree, then descend recursively
            if self.parent is None:
                return self.getEdgesOfChildren()
            else:
                return self.parent.getEdges()

        def getVerticesFromChildren(self) -> set:
            vertices = {self.value}
            for child in self.children:
                childTree, connectingEdge = child
                vertices = vertices | childTree.getVerticesFromChildren()
            return vertices

        def getVertices(self) -> set:
            if self.parent is None:
                return self.getVerticesFromChildren()
            else:
                return self.parent.getVertices()

        def findVertexInChildren(self, vert: Vertex):
            if self.value == vert:
                return self
            else:
                for child in self.children:
                    childTree, connectingEdge = child
                    possibleFind = childTree.findVertexInChildren(vert)
                    if possibleFind is not None:
                        return possibleFind
                return None

        def findVertex(self, vert: Vertex):
            if self.parent is None:
                return self.findVertexInChildren(vert)
            else:
                return self.parent.findVertex(vert)

        def getAncestorEdges(self, vert: Vertex) -> list:
            currentTree = self.findVertex(vert)
            ancestorEdges = []

            while currentTree.parent is not None:
                ancestorEdges.append(currentTree.parentConnection)
                currentTree = currentTree.parent

            return ancestorEdges

    @property
    def spanningTree(self) -> Tree:
        return self.getSpanningTree(list(self.vertices)[0])

    # Will return a list of edges in a loop.
    def getLoop(self, e: Edge) -> List[Edge]:
        spanningTree = self.spanningTree
        if e in spanningTree.getEdges():
            raise ValueError("Edge " + e.name + " must not belong to the spanning tree to determine a unique loop.")

        anc1: List[Edge] = spanningTree.getAncestorEdges(e.vert1)
        anc2: List[Edge] = spanningTree.getAncestorEdges(e.vert2)

        leastAncestorIndex = 0
        for i in range(min(len(anc1), len(anc2))):
            leastAncestorIndex = i
            if anc1[i] != anc2[i]:
                break
        else:
            leastAncestorIndex = min(len(anc1), len(anc2))

        anc1 = anc1[leastAncestorIndex:]
        anc2 = anc2[leastAncestorIndex:]
        anc1.reverse()

        if anc1 == [None]:
            anc1 = []

        if anc2 == [None]:
            anc2 = []

        return anc1 + [e] + anc2

    @property
    def loops(self) -> List[List[Edge]]:
        loopDeterminers: Set[Edge] = self.edges - set(self.spanningTree.getEdges())
        _loops: List[List[Edge]] = []
        for nextEdge in loopDeterminers:
            _loops.append(self.getLoop(nextEdge))
        return _loops

    def getSpanningTree(self, vert: Vertex) -> Tree:
        
        if not self.isConnected:
            raise ValueError("A spanning tree is only defined for a connected graph")

        tree = self.Tree()          
        tree.setValue(vert)

        verticesToCheck: Set[Vertex] = {vert}

        while verticesToCheck:

            nextVertex: Vertex = verticesToCheck.pop()

            connectedEdges: Set[Edge] = {e for e in self.edges if (nextVertex == e.vert1 or nextVertex == e.vert2)}

            adjacentVertices: Set[Vertex] = set()

            for e in connectedEdges:
                adjacentVertices = adjacentVertices | e.vertices 

            newAdjacentVertices: Set[Vertex] = adjacentVertices - set(tree.getVertices())

            nextTree = tree.findVertex(nextVertex)    

            for v in newAdjacentVertices:
                connectingEdge = {e for e in self.edges if e.vertices == {nextVertex, v}}.pop()
                nextTree.addChild(v, connectingEdge)

            verticesToCheck = verticesToCheck | newAdjacentVertices

        return tree


class BasicFamilyMorphism(object):
    def __init__(self, domain, codomain, curveMorphismDict, monoidMorphism):

        # Type checking
        assert isinstance(domain, BasicFamily), "The domain of a basic family morphism should be a BasicFamily."
        assert isinstance(codomain, BasicFamily), "The codomain of a basic family morphism should be a BasicFamily."
        assert isinstance(curveMorphismDict, dict), \
            "curveMorphismDict should be a Dictionary[domain.vertices, codomain.vertices]."
        assert isinstance(monoidMorphism, MonoidHomomorphism), "monoidMorphism should be a MonoidHomomorphism."
        assert monoidMorphism.domain == domain.monoid, \
            "The domain of the monoid morphism should match the given domain."
        assert monoidMorphism.codomain == codomain.monoid, \
            "The codomain of the monoid morphism should match the given codomain."

        self.domain = domain
        self.codomain = codomain
        self.curveMorphismDict = curveMorphismDict
        self.monoidMorphism = monoidMorphism

        # Make sure that the given curveMorphismDict is actually a function from domain to codomain...
        assert set(curveMorphismDict.keys()) == domain.vertices | domain.edges | domain.legs, \
            "The keys of curveMorphismDict should be the vertices, edges, and legs of the domain curve."
        for vert in domain.vertices:
            assert curveMorphismDict[vert] in codomain.vertices, \
                "curveMorphismDict should map vertices to vertices of the codomain curve."
        for nextEdge in domain.edges:
            assert curveMorphismDict[nextEdge] in codomain.vertices | codomain.edges, \
                "curveMorphismDict should map edges to vertices or edges of the codomain curve."
        for nextLeg in domain.legs:
            assert curveMorphismDict[nextLeg] in codomain.legs, \
                "curveMorphismDict should map legs to legs of the codomain curve."

        # Make sure that the given curveMorphismDict is actually a homomorphism...
        for nextLeg in domain.legs:
            assert curveMorphismDict[nextLeg.root] == curveMorphismDict[nextLeg].root, \
                "curveMorphismDict should preserve leg roots."
        for nextEdge in domain.edges:
            if curveMorphismDict[nextEdge] in codomain.edges:
                assert set(map(lambda v: curveMorphismDict[v], nextEdge.vertices)) == curveMorphismDict[nextEdge].vertices, \
                    "curveMorphismDict should preserve endpoints of non-collapsed edges."
                assert monoidMorphism(nextEdge.length) == curveMorphismDict[nextEdge].length, \
                    "curveMorphismDict and monoidMorphism should be compatible on edge lengths."
            if curveMorphismDict[nextEdge] in codomain.vertices:
                assert curveMorphismDict[nextEdge] == curveMorphismDict[nextEdge.vert1] and \
                    curveMorphismDict[nextEdge] == curveMorphismDict[nextEdge.vert2], \
                    "curveMorphismDict should preserve endpoints of collapsed edges."
                assert monoidMorphism(nextEdge.length) == codomain.monoid.zero(), \
                    "curveMorphismDict and monoidMorphism should be compatible on edge lengths."
        for vert in codomain.vertices:
            assert self.preimage(vert).genus == vert.genus, \
                "curveMorphismDict should preserve genus."

    # Returns the preimage of the given vertex as a BasicFamily
    def preimage(self, vert):
        assert vert in self.codomain.vertices, "vert should be a codomain vertex"

        preimageVertices = {v for v in self.domain.vertices if self.curveMorphismDict[v] == vert}
        preimageEdges = {e for e in self.domain.edges if self.curveMorphismDict[e] == vert}

        preimage = BasicFamily("Preimage of " + vert.name)
        preimage.addEdges(preimageEdges)
        preimage.addVertices(preimageVertices)

        return preimage

    # Returns the image of the morphism as a BasicFamily
    def image(self):

        # Note that we don't need to worry about edges that collapse to a vertex - their endpoints go to the same place.
        imageVertices = {self(v) for v in self.domain.vertices}

        # Only take edges that are not collapsed
        imageEdges = {self(e) for e in self.domain.edges if self(e) in self.codomain.edges}

        imageLegs = {self(nextLeg) for nextLeg in self.domain.legs}

        # Keep the whole codomain monoid. Another option is to take the image of self.monoidMorphism, but this has not
        # yet been implemented.
        imageMonoid = self.codomain.monoid

        image = BasicFamily("Image curve")

        image.addVertices(imageVertices)
        image.addEdges(imageEdges)
        image.addLegs(imageLegs)
        image.monoid = imageMonoid
        
        return image

    def __call__(self, x):
        if isinstance(x, Vertex):
            assert x in self.domain.vertices, "The given input must be a domain vertex."
            return self.curveMorphismDict[x]
        elif isinstance(x, Edge):
            assert x in self.domain.edges, "The given input must be a domain edge."
            return self.curveMorphismDict[x]
        elif isinstance(x, Leg):
            assert x in self.domain.legs, "The given input must be a domain leg."
            return self.curveMorphismDict[x]
        elif isinstance(x, self.domain.monoid.Element):
            return self.monoidMorphism(x)
        else:
            raise ValueError("Cannot call on the given input - not a reasonable type.")<|MERGE_RESOLUTION|>--- conflicted
+++ resolved
@@ -562,8 +562,7 @@
         self.removeEdge(e)
 
     # Returns a new BasicFamily with edge e contracted
-<<<<<<< HEAD
-    def getContraction(self, e: Edge, returnCopyInfo: bool = False):
+    def getContraction(self, e: Edge, returnCopyInfo: bool = False) -> Union["BasicFamily", Tuple["BasicFamily", Dict]]:
 
         """Returns a new BasicFamily with the edge ``e`` contracted.
 
@@ -583,9 +582,6 @@
             a fully shallow copy of the basic family (self).
         """
 
-=======
-    def getContraction(self, e: Edge, returnCopyInfo: bool = False) -> Union["BasicFamily", Tuple["BasicFamily", Dict]]:
->>>>>>> 3e97b008
         # To avoid accidentally modifying self, we work with a fully shallow copy
         contraction, copyInfoDict = self.getFullyShallowCopy(True)
 
