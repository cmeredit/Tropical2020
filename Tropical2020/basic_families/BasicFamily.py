import itertools
from typing import Any, Dict, Iterator, List, Optional, Set, Tuple, Union

import numpy as np  # type: ignore

from .GraphIsoHelper import *
from .RPC import *
from .Edge import Edge
from .Leg import Leg
from .Vertex import Vertex

VertexCharacteristic = Tuple[int, int, int, int]


# A Combinatorial Tropical Curve has a name, set of edges, and set of legs
class BasicFamily(object):
    """Represents a basic family of combinatorial tropical curves.

    Attributes
    ----------
    name : str
        An identifier for the family.
    monoid : :class:`~Tropical2020.basic_families.RPC.Monoid`
        A monoid from which the edge lengths of the family are taken.
    """

    # name_ should be a string identifier - only unique if the user is careful (or lucky) to make it so
    def __init__(self, name_: str) -> None:
        """
        Parameters
        ----------
        name_ : str
            An identifier for the family.
        """

        self.name: str = name_
        self._vertices: Set[Vertex] = set()
        self._edges: Set[Edge] = set()
        self._legs: Set[Leg] = set()
        self.monoid: Monoid = Monoid()

        # Variables for caching vertices
        self._vertexCacheValid: bool = False
        self._vertexCache: Set[Vertex] = set()

        # Variables for caching genus
        self._genusCacheValid: bool = False
        self._genusCache: int = 0

        # Variables for caching vertex characteristic counts
        self._vertexCharacteristicCacheValid: bool = False
        self._vertexCharacteristicCache: Dict[VertexCharacteristic, int] = {}

        # Variables for caching the core
        self._coreCacheValid: bool = False
        self._coreCache: Optional[BasicFamily] = None

    def invalidateCaches(self) -> None:
        """Invalidates the vertex, genus, characteristic, and core caches"""

        self._vertexCacheValid = False
        self._genusCacheValid = False
        self._vertexCharacteristicCacheValid = False
        self._coreCacheValid = False

    # The set of vertices is a read only property computed upon access, unless a valid cache is available
    # It is the collection of vertices that are endpoints of edges or roots of legs
    @property
    def vertices(self) -> Set[Vertex]:
        """Holds a set of :class:`~Tropical2020.basic_families.Vertex.Vertex` instances.

        The vertices in a basic family can not be modified without considering the edges and
        legs of the family, so we control how they are get and set.
        """

        return self._vertices

    def addVertex(self, v: Vertex) -> None:
        """Adds the specified vertex if it is not ``None``.

        Parameters
        ----------
        v : :class:`~Tropical2020.basic_families.Vertex.Vertex`
            The vertex to be added.
        """

        if v is not None:
            self._vertices.add(v)

            # Possibly need to recalculate genus/core/etc.
            self.invalidateCaches()

    def addVertices(self, vertices: Set[Vertex]) -> None:
        """Adds the given set of vertices.

        This function adds vertices by making a call to :func:`~addVertex` on each element of the vertices
        parameter. This means that if ``None`` belongs to ``vertices``, then it will be skipped.

        Parameters
        ----------
        vertices : set
            The set of :class:`~Tropical2020.basic_families.Vertex` instances to be added.
        """

        assert all(map(lambda x: isinstance(x, Vertex), vertices)), "vertices should be a set[Vertex]"
        for v in copy.copy(vertices):
            self.addVertex(v)

    def removeVertex(self, v: Vertex, removeDanglingVertices: bool = False) -> None:
        """Removes a vertex and all connected edges/legs.

        This function removes the specified vertex directly and removes connected edges and legs
        by making calls to :func:`~removeEdge` and :func:`~removeLeg`.

        Parameters
        ----------
        v : :class:`~Tropical2020.basic_families.Vertex.Vertex`
            The vertex to be removed.
        removeDanglingVertices : bool, optional
            Whether or not to remove dangling vertices - used by :func:`~removeEdge`.
        """

        if v in self._vertices:
            self._vertices.remove(v)

            # Removing a vertex removes all connected legs and edges
            for e in {e for e in self.edges if v in e.vertices}:
                self.removeEdge(e, removeDanglingVertices)
            for nextLeg in {nextLeg for nextLeg in self.legs if v in nextLeg.vertices}:
                self.removeLeg(nextLeg)

            # Possibly need to recalculate genus/core/etc.
            self.invalidateCaches()

    def removeVertices(self, vertices: Set[Vertex]) -> None:
        """Removes a set of vertices.

        This function removes the vertices in ``vertices`` by making calls to :func:`~removeVertex`.

        Parameters
        ----------
        vertices : set
            The set of :class:`~Tropical2020.basic_families.Vertex.Vertex` instanced to remove.
        """

        for v in copy.copy(vertices):
            self.removeVertex(v)

    @property
    def edges(self) -> Set[Edge]:
        """Holds a set of :class:`~Tropical2020.basic_families.Edge.Edge` instances.

        The edges in a basic family can not be modified without considering the vertices and
        legs of the family, so we control how they are get and set.
        """

        return self._edges

    # Control how edges are set
    @edges.setter
    def edges(self, edges_: Set[Edge]) -> None:
        """Sets the specified edges and invalidates caches.

        Parameters
        ----------
        edges_ : set
        """

        assert all(map(lambda x: isinstance(x, Edge), edges_)), "Every element of `edges_` must be an edge."

        self._edges = edges_
        self.invalidateCaches()

    @property
    def edgesWithVertices(self) -> Set[Edge]:
        """The set of edges for which neither endpoint is `None`.
        """

        return {e for e in self.edges if not (e.vert1 is None or e.vert2 is None)}

    def addEdge(self, e: Edge) -> None:
        """Adds the specified edge and its endpoints, and invalidates caches.

        Parameters
        ----------
        e : :class:`~Tropical2020.basic_families.Edge.Edge`
            The edge to be added.
        """

        self._edges.add(e)
        self.addVertices(e.vertices)

        # Possibly need to recalculate genus/core/etc.
        self.invalidateCaches()

    def addEdges(self, edges: Set[Edge]) -> None:
        """Adds each edge in the given set.

        Calls `addEdge` on each edge in ``edges``.

        Parameters
        ----------
        edges : set
            The set of :class"`Tropical2020.basic_families.Edge.Edge` instances to be added.
        """

        for e in copy.copy(edges):
            self.addEdge(e)

    def removeEdge(self, e: Edge, removeDanglingVertices: bool = True) -> None:
        """Removes the specified edge.

        Optionally, if ``removeDanglingVertices`` is set to ``True``, then after edge ``e`` is
        removed, any vertex of degree zero will also be removed. Also invalidates caches.

        Parameters
        ----------
        e : :class:`~Tropical2020.basic_families.Edge.Edge`
            The edge to be removed.
        removeDanglingVertices : bool
            Whether or not to also remove dangling vertices after ``e`` is removed.
        """

        if e in self._edges:
            self._edges.remove(e)

            # A "dangling vertex" is an endpoint of e is isolated after we remove edge e
            # By default, removing an edge removes such vertices
            if removeDanglingVertices:
                for v in e.vertices:
                    if self.degree(v) == 0:
                        self.removeVertex(v)

            # Possibly need to recalculate genus/core/etc.
            self.invalidateCaches()

    def removeEdges(self, edges: Set[Edge]) -> None:
        """Removes each edge in the given set.

        Makes a call to `removeEdge` on each element of ``edges``.

        Parameters
        ----------
        edges : set
            The set of edges to be removed.
        """

        for e in copy.copy(edges):
            self.removeEdge(e)

    @property
    def legs(self) -> Set[Leg]:
        """Holds a set of :class:`~Tropical2020.basic_families.Leg.Leg` instances.

        The legs in a basic family can not be modified without considering the vertices and
        edges of the family, so we control how they are get and set.
        """

        return self._legs

    # Control how legs are set
    @legs.setter
    def legs(self, legs_: Set[Leg]) -> None:
        """Updates the legs property to the supplied set and invalidates caches.
        """

        self._legs = legs_

        # Possibly need to recalculate genus/core/etc.
        self.invalidateCaches()

    @property
    def legsWithVertices(self) -> Set[Leg]:
        """The set of legs whose root is not `None`.
        """

        return {nextLeg for nextLeg in self.legs if nextLeg.root is not None}

    def addLeg(self, newLeg: Leg) -> None:
        """Adds the supplied leg and its root and invalidates caches.

        Parameters
        ----------
        newLeg : :class:`~Tropical2020.basic_families.Leg.Leg`
            The leg to be added.
        """

        self._legs.add(newLeg)
        self.addVertices(newLeg.vertices)

        # Possibly need to recalculate genus/core/etc.
        self.invalidateCaches()

    def addLegs(self, newLegs: Set[Leg]) -> None:
        """Adds each of the specified legs by making calls to :func:`addLeg`.

        Parameters
        ----------
        newLegs : set
            The legs to be added.
        """

        for newLeg in copy.copy(newLegs):
            self.addLeg(newLeg)

    def removeLeg(self, leg: Leg, removeDanglingVertices: bool = True) -> None:
        """Removes the specified leg.

        Optionally, if ``removeDanglingVertices`` is set to ``True``, then after edge ``leg`` is
        removed, any vertex of degree zero will also be removed. Also invalidates caches.

        Parameters
        ----------
        leg : :class:`~Tropical2020.basic_families.Leg.Leg`
            The leg to be removed.
        removeDanglingVertices : bool
            Whether or not to also remove dangling vertices after ``leg`` is removed.
        """

        if leg in self._legs:
            self._legs.remove(leg)

            # The root of a leg is "dangling" if it becomes isolated after removing the leg
            # By default, removing a leg removes such a vertex
            if removeDanglingVertices:
                for v in leg.vertices:
                    if self.degree(v) == 0:
                        self.removeVertex(v)

            # Possibly need to recalculate genus/core/etc.
            self.invalidateCaches()

    def removeLegs(self, legs: Set[Leg]) -> None:
        """Removes each leg in the given set.

        Makes a call to :func:`removeLeg` on each element of ``legs``.

        Parameters
        ----------
        legs : set
            The set of legs to be removed.
        """

        for badLeg in copy.copy(legs):
            self.removeLeg(badLeg)

    @property
    def numVertices(self) -> int:
        """The number of vertices in the basic family.
        """

        return len(self.vertices)

    @property
    def numEdges(self) -> int:
        """The number of edges in the basic family.
        """

        return len(self.edges)

    @property
    def numEdgesWithVertices(self) -> int:
        """The number of edges with both endpoints in the basic family.
        """

        return len(self.edgesWithVertices)

    # The Betti number is a read only property computed upon access
    @property
    def bettiNumber(self) -> int:
        """The Betti number of the curve (computed on access).

        This is computed as the number of edges (with vertices),
        minus the number of vertices, plus one.

        Returns
        -------
        int
            The Betti number of the curve.
        """

        return self.numEdgesWithVertices - self.numVertices + 1

    @property
    def genus(self) -> int:
        """The (possibly cached) genus of the curve.

        This is computed as the :func:`Betti number <bettiNumber>` of the curve plus
        the genuses of each vertex. If a cached copy of the genus is available, then
        it is used. Otherwise, a new value is computed and cached.

        Returns
        -------
        int
            The genus of the curve.
        """

        # If the cached copy of genus is invalid, then recalculate it
        if not self._genusCacheValid:
            self._genusCache = self.bettiNumber + sum([v.genus for v in self.vertices])
            self._genusCacheValid = True
        return self._genusCache

    # Returns the degree of vertex v accounting for legs and self loops
    def degree(self, v: Vertex) -> int:
        """The number of endpoints of edges and legs at ``v``.

        Parameters
        ----------
        v : :class:`~Tropical2020.basic_families.Vertex.Vertex`
            The vertex whose degree is to be computed.

        Returns
        -------
        int
            The degree of the supplied vertex.
        """

        return self.edgeDegree(v) + self.legDegree(v)

    # Returns the number of endpoints of finite edges at vertex v
    def edgeDegree(self, v: Vertex) -> int:
        """The number of endpoints of finite edges at ``v``.

        Parameters
        ----------
        v : :class:`~Tropical2020.basic_families.Vertex.Vertex`
            The vertex whose (edge) degree is to be computed.

        Returns
        -------
        int
            The (edge) degree of the supplied vertex.
        """

        return sum(1 for e in self.edges if e.vert1 == v) + sum(1 for e in self.edges if e.vert2 == v)

    # Returns the number of roots of legs at v
    def legDegree(self, v: Vertex) -> int:
        """The number of legs rooted at ``v``.

        Parameters
        ----------
        v : :class:`~Tropical2020.basic_families.Vertex.Vertex`
            The vertex whose (leg) degree is to be computed.

        Returns
        -------
        int
            The (leg) degree of the supplied vertex.
        """

        return sum(1 for attachedLeg in self.legs if attachedLeg.root == v)

    # Returns a copy of this curve where all vertices, edges, and legs are also copied shallowly
    def getFullyShallowCopy(self, returnCopyInfo: bool = False):
        """Returns a copy of this family where all vertices, edges, and legs are also copied.

        Creates and returns a fully shallow copy of this family. This means that all vertices,
        edges, and legs are also copied. If the optional parameter ``returnCopyInfo`` is
        set to ``True``, then some information about the copying is returned as well. Specifically,
        a dictionary is also returned whose keys are the vertices, edges, and legs of the original
        family, and the values are the copied versions of those vertices, edges, and legs.

        Parameters
        ----------
        returnCopyInfo : bool, optional
            Whether or not to track and return how the copying was performed.

        Returns
        -------
        Union[BasicFamily, (BasicFamily, Dict)]
            The copied family and optionally, the copy information.
        """

        # todo: Use the monoid copying function once it's written.

        # copyInfo will be a dictionary whose keys are the legs, edges, and vertices of self
        # copyInfo[*] will be the copy of *
        copyInfo: Dict[Union[Vertex, Leg, Edge], Union[Vertex, Leg, Edge]] = {}

        # First, copy the vertices of the graph and keep track of how it was done.
        # Even if the copy info is not returned, we need to know how vertices are copied to get compatible edge copies
        vertexCopyDict: Dict[Vertex, Vertex] = {}
        for v in self.vertices:
            vCopy = copy.copy(v)
            vertexCopyDict[v] = vCopy

            if returnCopyInfo:
                copyInfo[v] = vCopy

        # Next, copy edges and legs
        edgeCopies: Set[Edge] = set()
        for nextEdge in self.edges:
            # Keep the same name and length, but use the new versions of endpoints
            nextEdgeCopy = Edge(nextEdge.name, nextEdge.length,
                                vertexCopyDict[nextEdge.vert1], vertexCopyDict[nextEdge.vert2])
            edgeCopies.add(nextEdgeCopy)

            if returnCopyInfo:
                copyInfo[nextEdge] = nextEdgeCopy

        legCopies: Set[Leg] = set()
        for nextLeg in self.legs:
            # Keep the sane name, but use the new version of the root
            nextLegCopy = Leg(nextLeg.name, vertexCopyDict[nextLeg.root])
            legCopies.add(nextLegCopy)

            if returnCopyInfo:
                copyInfo[nextLeg] = nextLegCopy

        # Build the copy
        curveCopy = BasicFamily(self.name)
        curveCopy.addEdges(edgeCopies)
        curveCopy.addLegs(legCopies)
        curveCopy.monoid = copy.copy(self.monoid)

        if returnCopyInfo:
            return curveCopy, copyInfo
        else:
            return curveCopy

    # Contract edge e in place
    def contract(self, e: Edge) -> None:
        """Contracts an edge in place on the basic family.

        The assertion is made that the edge exists, else an error is raised.
        If the edge is a self loop, then the genus contribution of the loop will be placed in the new vertex.
        If the edge is NOT a self loop, then we have that the new vertex only bears the genus of the endpoints.

        Furthermore, each edge or leg adjacent to the edge has their endpoints moved to the contraction of the edge.

        Parameters
        ----------
        e : :class:`~Tropical2020.basic_families.Edge.Edge`
            The edge to be contracted.
        """

        # Don't contract a nonexistent edge
        assert e in self.edges

        genus: int
        if e.vert1 == e.vert2:
            # If e is a self loop, then the genus contribution of the loop will be placed in the new vertex
            genus = e.vert1.genus + 1
        else:
            # If e is not a self loop, then the new vertex only bears the genus of the endpoints
            genus = e.vert1.genus + e.vert2.genus

        v: Vertex = Vertex("(Contraction of " + e.name + ")", genus)

        # For each edge or leg adjacent to e, move endpoints to the contraction of e
        for nextEdge in copy.copy(self.edges) - {e}:
            if nextEdge.vert1 in e.vertices:
                nextEdge.vert1 = v
            if nextEdge.vert2 in e.vertices:
                nextEdge.vert2 = v
        for nextLeg in self.legs:
            if nextLeg.root in e.vertices:
                nextLeg.root = v

        # Apply the contraction
        self.addVertex(v)
        self.removeEdge(e)

    # Returns a new BasicFamily with edge e contracted
    def getContraction(self, e: Edge, returnCopyInfo: bool = False) -> Union["BasicFamily", Tuple["BasicFamily", Dict]]:
        """Returns a new BasicFamily with the edge ``e`` contracted.

        To avoid accidentally modifying self, we use a fully shallow copy.

        Parameters
        ----------
        e : :class:`~Tropical2020.basic_families.Edge.Edge`
            The edge to be contracted in the new BasicFamily.
        returnCopyInfo : bool (optional)
            Whether or not to track and return how the copying was performed.

        Returns
        -------
        BasicFamily, Dict (optional)
            The new basic family with ``e`` contracted and copyInfoDict (optional),
            a fully shallow copy of the basic family (self).
        """

        # To avoid accidentally modifying self, we work with a fully shallow copy
        contraction, copyInfoDict = self.getFullyShallowCopy(True)

        # Safely contract the copy in place
        contraction.contract(copyInfoDict[e])

        if returnCopyInfo:
            return contraction, copyInfoDict
        else:
            return contraction

    # Returns the set of all elements of the form (e, n), where e is an edge or leg, n is 1 or 2,
    # and the n^th endpoint of e is v
    def getEndpointsOfEdges(self, v: Vertex) -> Set[Tuple[Union[Leg, Edge], int]]:
        """This function returns the set of all elements of the form ``(e,n)`` where ``e`` is an edge or leg, ``n`` is
        1 or 2, and the ``n``th endpoint of ``e`` is ``v``.

        Parameters
        ----------
        v : :class:`~Tropical2020.basic_families.Vertex.Vertex`
            The vertex which will have edges calculated.

        Returns
        -------
        set
            The set of endpoints of edges at ``v``.
        """

        endpoints: List[Tuple[Union[Leg, Edge], int]] = []
        endpoints += [(edge, 1) for edge in self.edges if edge.vert1 == v]
        endpoints += [(edge, 2) for edge in self.edges if edge.vert2 == v]

        # By default, consider the root of a leg to be its first endpoint
        endpoints += [(leg, 1) for leg in self.legs if leg.root == v]

        return set(endpoints)

    def getCharacteristicOfVertex(self, v):
        edgeDegree = self.edgeDegree(v)
        legDegree = self.legDegree(v)
        g = v.genus
        loops = sum(1 for e in self.edges if e.vertices == {v})
        return edgeDegree, legDegree, g, loops

    # This dictionary keeps track of the number of vertices of a certain characteristic
    # Currently, the characteristic of a vertex v is a triple (d_e, d_l, g, l), where d_e is the edge degree of v,
    # d_l is the leg degree of v, and g is the genus of v, and there are l loops based at v.
    # The characteristic of a vertex is invariant under isomorphism, so if two graphs have different
    # "vertexEverythingDict"s, then they are definitely not isomorphic.
    @property
    def vertexCharacteristicCounts(self) -> Dict[VertexCharacteristic, int]:
        """Keeps track of the number of vertices of a certain characteristic.

        Currently, the characteristic of a vertex ``v`` is a triple ``(d_e, d_l, g, l)``, where ``d_e`` is the edge
        degree of ``v``, ``d_l`` is the leg degree of ``v``, and ``g`` is the genus of ``v``, and there are ``l`` loops
        based at ``v``.

        The characteristic of a vertex is invariant under isomorphism, so if two graphs have different
        results for ``vertexCharacteristicCounts``, then they are not isomorphic.

        Returns
        -------
        dict
            A dictionary where the keys are vertices of a certain characteristic
            and the values are the number of said vertices.
        """

        # If the cached copy of the dictionary is invalid, then recalculate it.
        if not self._vertexCharacteristicCacheValid:
            self._vertexCharacteristicCache = {}
            for v in self.vertices:
                key = self.getCharacteristicOfVertex(v)

                # Increase the count of that characteristic, or set it to 1 if not already seen
                if key in self._vertexCharacteristicCache:
                    self._vertexCharacteristicCache[key] += 1
                else:
                    self._vertexCharacteristicCache[key] = 1

            self._vertexCharacteristicCacheValid = True

        return self._vertexCharacteristicCache

    # Very similar to the vertexCharacteristicCounts. Returns a dictionary vertexDict defined as follows. The keys of
    # vertexDict are triples of integers (d_e, d_l, g, l), and vertexDict[(d_e, d_l, g)] is the list of all vertices
    # with edge degree d_e, leg degree d_l, genus g, and l loops based at that vertex.
    # The values of vertexDict form a partition of self.vertices and every value of vertexDict is nonempty.
    # When brute-force checking for an isomorphism between two graphs, we only need to check bijections that preserve
    # corresponding characteristic blocks. (i.e., reduce the number of things to check from n! to
    # (n_1)! * (n_2)! * ... * (n_k)!, where n = n_1 + ... + n_k)
    def getVerticesByCharacteristic(self) -> Dict[VertexCharacteristic, List[Vertex]]:
        vertexDict: Dict[VertexCharacteristic, List[Vertex]] = {}
        for v in self.vertices:
<<<<<<< HEAD
            key = self.getCharacteristicOfVertex(v)
=======
            # Get the characteristic of v
            edgeDegree: int = self.edgeDegree(v)
            legDegree: int = self.legDegree(v)
            g: int = v.genus
            loops: int = sum(1 for e in self.edges if e.vertices == {v})
            key = (edgeDegree, legDegree, g, loops)
>>>>>>> 8ef1144f

            # Update that characteristic entry, or initialize it if not already present
            if key in vertexDict:
                vertexDict[key].append(v)
            else:
                vertexDict[key] = [v]
        return vertexDict

    # Returns the number of edges whose endpoints are indistinct. Invariant under isomorphism
    def getNumSelfLoops(self) -> int:
        return sum(1 for e in self.edges if len(e.vertices) == 1)

    # Returns a list of all permutations of lst. A permutation of lst is itself a list.
    def getPermutations(self, lst: List[Any]) -> List[List[Any]]:
        return GraphIsoHelper.getPermutations(lst)

    # Checks if the given data constitutes an isomorphism from self to other.
    # domainOrderingDict and codomainOrderingDict should have the same keys, and their values should partition the
    # vertices of self and other with all blocks of the partitions nonempty. The bijection f recovered from this data
    # is as follows: for each key k, and each index of domainOrderingDict[k],
    # f(domainOrderingDict[k][i]) = codomainOrderingDict[k][i].
    def checkIfBijectionIsIsomorphism(
            self,
            other: "BasicFamily",
            domainOrderingDict: Dict[Any, List[Vertex]],
            codomainOrderingDict: Dict[Any, List[Vertex]]) -> bool:
        return GraphIsoHelper.checkIfBijectionIsIsomorphism(self, other, domainOrderingDict, codomainOrderingDict)

    # permDict should have the property that for any choice function
    # f for the values of permDict, f(k_1) + ... + f(k_n) is a permutation of self.vertices, where k_1, ..., k_n are
    # the keys of permDict. Moreover, every permutation of self.vertices should arise in this manner.
    def getBijections(self, permDict: Dict[Any, List[List[Vertex]]]):
        return GraphIsoHelper.getBijections(permDict)

    # Checks all bijections that preserve characteristic
    def isBruteForceIsomorphicTo(self, other: "BasicFamily") -> bool:
        return GraphIsoHelper.isBruteForceIsomorphicTo(self, other)

    # Checks if some easy to check invariants are preserved, and then checks candidate bijections
    def isIsomorphicTo(self, other: "BasicFamily") -> bool:
        return GraphIsoHelper.isIsomorphicTo(self, other)

    # Simplifies names of vertices, edges, and legs in place.
    def simplifyNames(self) -> None:
        orderedVertices = list(self.vertices)
        for i in range(len(orderedVertices)):
            orderedVertices[i].name = "v" + str(i)
        for e in self.edges:
            e.name = "edge(" + e.vert1.name + ", " + e.vert2.name + ")"
        for nextLeg in self.legs:
            nextLeg.name = "leg(" + nextLeg.root.name + ")"

    def showNumbers(self) -> None:
        print("Number of Vertices: ", self.numVertices, " Number of Edges: ", self.numEdges)

    @staticmethod
    def printCurve(curve: "BasicFamily") -> None:
        print("Vertices:")
        for v in curve.vertices:
            print(v.name, " with genus ", v.genus)
        print("Edges:")
        for e in curve.edges:
            print(e.name)
        print("Legs:")
        for nextLeg in curve.legs:
            print(nextLeg.name)

    def printSelf(self) -> None:
        BasicFamily.printCurve(self)

    # Prints the names of vertices
    def showVertices(self) -> None:
        print([v.name for v in self.vertices])

    # Prints the names of edges
    def showEdges(self) -> None:
        print([e.name for e in self.edges])

    # Prints the names of legs
    def showLegs(self) -> None:
        print([nextLeg.name for nextLeg in self.legs])

    # This function will check if the tropical curve is connected (in the style of Def 3.10)
    @property
    def isConnected(self) -> bool:
        """Computes whether or not the basic family is connected.

        This function computes the `connected component <https://en.wikipedia.org/wiki/Component_(graph_theory)>`_
        of an arbitrarily chosen vertex. The basic family is connected if and only if this connected component
        is the whole family.

        Returns
        -------
        bool
            ``True`` if the family is connected, ``False`` otherwise.
        """

        # Fix an ordering of the vertices
        vertex_list: List[Vertex] = list(self.vertices)

        # Construct the (symmetric) adjacency matrix ``A``
        A: np.ndarray = np.zeros((self.numVertices, self.numVertices))
        for edge in self.edges:
            i = vertex_list.index(edge.vert1)
            j = vertex_list.index(edge.vert2)

            # Record the connection
            A[i][j] = 1
            A[j][i] = 1

        # In order to test for connectedness, we start at an arbitrary vertex (in this case, whichever vertex has
        # index 0) and travel to any adjacent vertex that has not yet been visited. This continues until every vertex
        # in the connected component of the starting vertex has been visited.

        # Initialize the visited and new indices
        visitedVertexIndices: Set[int] = set()
        newIndices: Set[int] = {0}

        # While there are still new indices, visit them and search for more
        while newIndices:
            # Add the indices we found in the previous loop
            visitedVertexIndices |= newIndices

            # All potential connections from elements of ``newIndices`` to some other index
            possibleConnections: Iterator[Tuple[int, int]] = itertools.product(newIndices, range(self.numVertices))

            # Collect all indices that (1) are connected to some element of ``newIndices`` and (2) have not yet been
            # visited
            newIndices = {k for (i, k) in possibleConnections if k not in visitedVertexIndices and A[i][k]}

        # Compare the size of the connected component of the starting vertex to the total number of vertices. The
        # family is connected if and only if the connected component of the starting vertex is the whole family.
        return len(visitedVertexIndices) == self.numVertices

    @property
    def core(self) -> Optional["BasicFamily"]:

        # Calculate the core if our current copy is invalid
        if not self._coreCacheValid:

            # Only allow the core to be requested from curves where the core is defined.
            if not self.genus > 0:
                raise ValueError("The core is only defined for curves of positive genus.")
            if not self.isConnected:
                raise ValueError("The core is only defined for connected curves.")

            # In order to generate the core, we start with a copy of self and repeatedly prune off certain leaves
            core: BasicFamily = BasicFamily("(Core of " + self.name + ")")
            core.addEdges(self.edges)
            core.addVertices(self.vertices)

            # Flag to indicate whether new leaves were pruned
            keepChecking: bool = True

            while keepChecking:

                # If nothing happens this loop, then stop.
                keepChecking = False

                # Search for leaves to prune
                for nextVertex in copy.copy(core.vertices):
                    # A vertex is the endpoint of a leaf to prune if it is connected to exactly one edge and has
                    # genus zero
                    if nextVertex.genus == 0 and core.degree(nextVertex) < 2:
                        # Prune the leaf
                        core.removeVertex(nextVertex)
                        keepChecking = True

            # Save the new, valid, core and set the valid flag to true
            self._coreCache = core
            self._coreCacheValid = True

        # Return the saved copy of the core (possibly just calculated)
        return self._coreCache

    # Class to assist in reasoning about loops and spanning trees
    class Tree:
        def __init__(self):
            # Tree Parent
            self.parent = None
            # Edge connecting self to parent
            self.parentConnection = None
            # Node holds a vertex value
            self.value = None
            # List of (Tree, Edge) children
            self.children = []

        def setValue(self, vert: Vertex) -> None:
            self.value = vert

        def setParent(self, p) -> None:
            self.parent = p

        def addChild(self, vert: Vertex, connectingEdge: Edge) -> None:
            if (
                    # Don't allow a self loop to be added
                    (vert != self.value) and
                    # Make sure connectingEdge is actually a connecting edge
                    (connectingEdge.vertices == {self.value, vert}) and
                    # Don't introduce any loops
                    (vert not in self.getVertices())
            ):
                childTree = BasicFamily.Tree()
                childTree.setValue(vert)
                childTree.setParent(self)
                childTree.parentConnection = connectingEdge
                self.children.append((childTree, connectingEdge))

        def getEdgesOfChildren(self) -> list:
            edges = []
            for child in self.children:
                childTree, connectingEdge = child
                edges.append(connectingEdge)
                edges += childTree.getEdgesOfChildren()
            return edges

        def getEdges(self) -> list:
            # If we're actually the root of the whole tree, then descend recursively
            if self.parent is None:
                return self.getEdgesOfChildren()
            else:
                return self.parent.getEdges()

        def getVerticesFromChildren(self) -> set:
            vertices = {self.value}
            for child in self.children:
                childTree, connectingEdge = child
                vertices = vertices | childTree.getVerticesFromChildren()
            return vertices

        def getVertices(self) -> set:
            if self.parent is None:
                return self.getVerticesFromChildren()
            else:
                return self.parent.getVertices()

        def findVertexInChildren(self, vert: Vertex):
            if self.value == vert:
                return self
            else:
                for child in self.children:
                    childTree, connectingEdge = child
                    possibleFind = childTree.findVertexInChildren(vert)
                    if possibleFind is not None:
                        return possibleFind
                return None

        def findVertex(self, vert: Vertex):
            if self.parent is None:
                return self.findVertexInChildren(vert)
            else:
                return self.parent.findVertex(vert)

        def getAncestorEdges(self, vert: Vertex) -> list:
            currentTree = self.findVertex(vert)
            ancestorEdges = []

            while currentTree.parent is not None:
                ancestorEdges.append(currentTree.parentConnection)
                currentTree = currentTree.parent

            return ancestorEdges

    @property
    def spanningTree(self) -> Tree:
        return self.getSpanningTree(list(self.vertices)[0])

    # Will return a list of edges in a loop.
    def getLoop(self, e: Edge) -> List[Edge]:
        spanningTree = self.spanningTree
        if e in spanningTree.getEdges():
            raise ValueError("Edge " + e.name + " must not belong to the spanning tree to determine a unique loop.")

        anc1: List[Edge] = spanningTree.getAncestorEdges(e.vert1)
        anc2: List[Edge] = spanningTree.getAncestorEdges(e.vert2)

        leastAncestorIndex = 0
        for i in range(min(len(anc1), len(anc2))):
            leastAncestorIndex = i
            if anc1[i] != anc2[i]:
                break
        else:
            leastAncestorIndex = min(len(anc1), len(anc2))

        anc1 = anc1[leastAncestorIndex:]
        anc2 = anc2[leastAncestorIndex:]
        anc1.reverse()

        if anc1 == [None]:
            anc1 = []

        if anc2 == [None]:
            anc2 = []

        return anc1 + [e] + anc2

    @property
    def loops(self) -> List[List[Edge]]:
        loopDeterminers: Set[Edge] = self.edges - set(self.spanningTree.getEdges())
        _loops: List[List[Edge]] = []
        for nextEdge in loopDeterminers:
            _loops.append(self.getLoop(nextEdge))
        return _loops

    def getSpanningTree(self, vert: Vertex) -> Tree:
        
        if not self.isConnected:
            raise ValueError("A spanning tree is only defined for a connected graph")

        tree = self.Tree()          
        tree.setValue(vert)

        verticesToCheck: Set[Vertex] = {vert}

        while verticesToCheck:

            nextVertex: Vertex = verticesToCheck.pop()

            connectedEdges: Set[Edge] = {e for e in self.edges if (nextVertex == e.vert1 or nextVertex == e.vert2)}

            adjacentVertices: Set[Vertex] = set()

            for e in connectedEdges:
                adjacentVertices = adjacentVertices | e.vertices 

            newAdjacentVertices: Set[Vertex] = adjacentVertices - set(tree.getVertices())

            nextTree = tree.findVertex(nextVertex)    

            for v in newAdjacentVertices:
                connectingEdge = {e for e in self.edges if e.vertices == {nextVertex, v}}.pop()
                nextTree.addChild(v, connectingEdge)

            verticesToCheck = verticesToCheck | newAdjacentVertices

        return tree<|MERGE_RESOLUTION|>--- conflicted
+++ resolved
@@ -3,7 +3,6 @@
 
 import numpy as np  # type: ignore
 
-from .GraphIsoHelper import *
 from .RPC import *
 from .Edge import Edge
 from .Leg import Leg
@@ -676,16 +675,7 @@
     def getVerticesByCharacteristic(self) -> Dict[VertexCharacteristic, List[Vertex]]:
         vertexDict: Dict[VertexCharacteristic, List[Vertex]] = {}
         for v in self.vertices:
-<<<<<<< HEAD
             key = self.getCharacteristicOfVertex(v)
-=======
-            # Get the characteristic of v
-            edgeDegree: int = self.edgeDegree(v)
-            legDegree: int = self.legDegree(v)
-            g: int = v.genus
-            loops: int = sum(1 for e in self.edges if e.vertices == {v})
-            key = (edgeDegree, legDegree, g, loops)
->>>>>>> 8ef1144f
 
             # Update that characteristic entry, or initialize it if not already present
             if key in vertexDict:
@@ -700,6 +690,7 @@
 
     # Returns a list of all permutations of lst. A permutation of lst is itself a list.
     def getPermutations(self, lst: List[Any]) -> List[List[Any]]:
+        from .GraphIsoHelper import GraphIsoHelper
         return GraphIsoHelper.getPermutations(lst)
 
     # Checks if the given data constitutes an isomorphism from self to other.
@@ -707,25 +698,28 @@
     # vertices of self and other with all blocks of the partitions nonempty. The bijection f recovered from this data
     # is as follows: for each key k, and each index of domainOrderingDict[k],
     # f(domainOrderingDict[k][i]) = codomainOrderingDict[k][i].
-    def checkIfBijectionIsIsomorphism(
-            self,
-            other: "BasicFamily",
-            domainOrderingDict: Dict[Any, List[Vertex]],
-            codomainOrderingDict: Dict[Any, List[Vertex]]) -> bool:
-        return GraphIsoHelper.checkIfBijectionIsIsomorphism(self, other, domainOrderingDict, codomainOrderingDict)
+    #def checkIfBijectionIsIsomorphism(
+    #        self,
+    #        other: "BasicFamily",
+    #        domainOrderingDict: Dict[Any, List[Vertex]],
+    #        codomainOrderingDict: Dict[Any, List[Vertex]]) -> bool:
+    #    return GraphIsoHelper.checkIfBijectionIsIsomorphism(self, other, domainOrderingDict, codomainOrderingDict)
 
     # permDict should have the property that for any choice function
     # f for the values of permDict, f(k_1) + ... + f(k_n) is a permutation of self.vertices, where k_1, ..., k_n are
     # the keys of permDict. Moreover, every permutation of self.vertices should arise in this manner.
     def getBijections(self, permDict: Dict[Any, List[List[Vertex]]]):
+        from .GraphIsoHelper import GraphIsoHelper
         return GraphIsoHelper.getBijections(permDict)
 
     # Checks all bijections that preserve characteristic
     def isBruteForceIsomorphicTo(self, other: "BasicFamily") -> bool:
+        from .GraphIsoHelper import GraphIsoHelper
         return GraphIsoHelper.isBruteForceIsomorphicTo(self, other)
 
     # Checks if some easy to check invariants are preserved, and then checks candidate bijections
     def isIsomorphicTo(self, other: "BasicFamily") -> bool:
+        from .GraphIsoHelper import GraphIsoHelper
         return GraphIsoHelper.isIsomorphicTo(self, other)
 
     # Simplifies names of vertices, edges, and legs in place.
