--- conflicted
+++ resolved
@@ -1,14 +1,8 @@
-<<<<<<< HEAD
 from CombinatorialCurve import *
 from StrictPiecewiseLinearFunction import *
 from ModuliSpaces import *
 import time
 
-
-=======
-from Tropical2020.CombinatorialCurve import *
-from Tropical2020.StrictPiecewiseLinearFunction import *
->>>>>>> 8073a1a9
 
 
 
