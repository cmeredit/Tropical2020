--- conflicted
+++ resolved
@@ -44,19 +44,9 @@
 C.addEdges({e1, e2, e3, e4})
 C.addLeg(l)
 
-<<<<<<< HEAD
 CurveTests.testCore(C)
-=======
-
-tree = C.getSpanningTree(v1)
-
-core = C.core
-
-assert core.isConnected
-assert core.genus == C.genus
 
 cTree = C.getSpanningTree(v1)
->>>>>>> bc1747ff
 
 dict = {v1: 1.0, v2: 0.0, v3: 0.0, l: 0.0}
 
@@ -378,7 +368,7 @@
 
 # Generate some small, known, moduli spaces
 
-m10 = TropicalModuliSpace(1,0)
+m10 = TropicalModuliSpace(1, 0)
 m10.generateSpaceDFS()
 assert len(m10.curves) == 1
 
