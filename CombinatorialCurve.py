import copy
import numpy as np


# A vertex has a name and non-negative genus
class vertex(object):
    # name_ should be a string identifier - only unique if the user is careful (or lucky) to make it so
    # genus_ should be a non-negative integer
    def __init__(self, name_, genus_):
        # Don't allow negative genus!
        if genus_ < 0:
            raise ValueError("Genus must be non-negative")
        self.name = name_
        self._genus = genus_

    @property
    def genus(self):
        return self._genus

    # Control how the genus property is set
    # genus_ should be a non-negative integer
    @genus.setter
    def genus(self, genus_):
        # Don't allow negative genus!
        if genus_ < 0:
            raise ValueError("Genus must be non-negative.")
        self._genus = genus_


# An edge has a name, non-negative length, and endpoints
class edge(object):
    # name_ should be a string identifier - only unique if the user is careful (or lucky) to make it so
    # length_ should be a non-negative double
    # vert1_ should be a vertex
    # vert2_ should be a vertex
    def __init__(self, name_, length_, vert1_, vert2_):
        self.name = name_

        # Don't allow negative lengths!
        if length_ < 0.0:
            raise ValueError("Length must be non-negative.")
        self._length = length_

        # Distinguished endpoints to help identify self loops
        self.vert1 = vert1_
        self.vert2 = vert2_

    @property
    def length(self):
        return self._length

    # Control how the length property is set
    # length_ should be a non-negative double
    @length.setter
    def length(self, length_):
        # Don't allow negative lengths!
        if length_ < 0.0:
            raise ValueError("Length must be non-negative.")
        self._length = length_

    # The set of vertices is a read only property computed upon access
    @property
    def vertices(self):
        return {self.vert1, self.vert2}


# A leg has a name and root
class leg(object):
    # name_ should be a string identifier - only unique if the user is careful (or lucky) to make it so
    # root_ should be a vertex
    def __init__(self, name_, root_):
        self.name = name_
        self.root = root_

    # The set of vertices is a read only property computed upon access
    @property
    def vertices(self):
        return {self.root}


# A Combinatorial Tropical Curve has a name, set of edges, and set of legs
class CombCurve(object):
    # name_ should be a string identifier - only unique if the user is careful (or lucky) to make it so
    def __init__(self, name_):
        self.name = name_
        self._edges = set()
        self._legs = set()

        # Variables for caching vertices
        self._vertexCacheValid = False
        self._vertexCache = set()

        # Variables for caching genus
        self._genusCacheValid = False
        self._genusCache = 0

<<<<<<< HEAD
        # Variables for caching vertex self loop counts
        self._vertexSelfLoopsCacheValid = False
        self._vertexSelfLoopsCache = {}

        # Variables for caching vertex everything couns
        self._vertexEverythingCacheValid = False
        self._vertexEverythingCache = {}
=======
        # Variables for caching the core
        self._coreCacheValid = False
        self._coreCache = None
>>>>>>> 8073a1a9

    @property
    def edges(self):
        return self._edges

    # Control how edges are set
    # edges_ should be a set of edges
    @edges.setter
    def edges(self, edges_):
        self._edges = edges_
        self._vertexCacheValid = False
        self._genusCacheValid = False
<<<<<<< HEAD
        self._vertexSelfLoopsCacheValid = False
        self._vertexEverythingCacheValid = False
=======
        self._coreCacheValid = False
>>>>>>> 8073a1a9

    @property
    def edgesWithVertices(self):
        return {e for e in self.edges if not (e.vert1 is None or e.vert2 is None)}

    @property
    def legs(self):
        return self._legs

    @property
    def legsWithVertices(self):
        return {nextLeg for nextLeg in self.legs if nextLeg.root is not None}

    # Control how legs are set
    # legs_ should be a set of legs
    @legs.setter
    def legs(self, legs_):
        self._legs = legs_
        self._vertexCacheValid = False
        self._genusCacheValid = False
        self._vertexEverythingCacheValid = False

    # The set of vertices is a read only property computed upon access, unless a valid cache is available
    # It is the collection of vertices that are endpoints of edges or roots of legs
    @property
    def vertices(self):
        if not self._vertexCacheValid:
            # Flatmap self.edges with the function e => e.vertices
            unflattened_vertex_list = [e.vertices for e in self.edges] + [nextLeg.vertices for nextLeg in self.legs]
            flattened_vertex_list = []
            for sublist in unflattened_vertex_list:
                for v in sublist:
                    flattened_vertex_list.append(v)

            self._vertexCache = set(flattened_vertex_list) - {None}
            self._vertexCacheValid = True

        return self._vertexCache

    # The number of vertices is a read only property computed upon access
    # It is the number of vertices
    @property
    def vertexNumber(self):
        return len(self.vertices)

    # The number of edges is a read only property computed upon access
    # It is the number of edges
    @property
    def edgeNumber(self):
        return len(self.edges)

    @property
    def numEdgesWithVertices(self):
        return len(self.edgesWithVertices)

    # The Betti number is a read only property computed upon access
    @property
    def bettiNumber(self):
        return self.numEdgesWithVertices - self.vertexNumber + 1

    # Genus is a read only property computed upon access
    @property
    def genus(self):
        if not self._genusCacheValid:
            self._genusCache = self.bettiNumber + sum([v.genus for v in self.vertices])
            self._genusCacheValid = True
        return self._genusCache

    # Returns the degree of vertex v accounting for legs and self loops
    def degree(self, v):
        return self.numEdgesAttached(v) + self.numLegsAttached(v)

    def numEdgesAttached(self, v):
        return sum(1 for e in self.edges if e.vert1 == v) + sum(1 for e in self.edges if e.vert2 == v)

    def numLegsAttached(self, v):
        return sum(1 for attachedLeg in self.legs if attachedLeg.root == v)

    # Returns a copy of this curve where all vertices, edges, and legs are also copied shallowly
    def getFullyShallowCopy(self, returnCopyInfo=False):
        copyInfo = {}
        vertexCopyDict = {}
        for v in self.vertices:
            vCopy = copy.copy(v)
            vertexCopyDict[v] = vCopy

            if returnCopyInfo:
                copyInfo[v] = vCopy

        edgeCopies = set()
        legCopies = set()
        for nextEdge in self.edges:
            nextEdgeCopy = edge(nextEdge.name, nextEdge.length,
                                vertexCopyDict[nextEdge.vert1], vertexCopyDict[nextEdge.vert2])
            edgeCopies.add(nextEdgeCopy)

            if returnCopyInfo:
                copyInfo[nextEdge] = nextEdgeCopy

        for nextLeg in self.legs:
            nextLegCopy = leg(nextLeg.name, vertexCopyDict[nextLeg.root])
            legCopies.add(nextLegCopy)

            if returnCopyInfo:
                copyInfo[nextLeg] = nextLegCopy

        curveCopy = CombCurve(self.name)
        curveCopy.edges = edgeCopies
        curveCopy.legs = legCopies

        if returnCopyInfo:
            return curveCopy, copyInfo
        else:
            return curveCopy

    # e should be an edge and the length should be a double
    # genus should be a non-negative integer
    def subdivide(self, e, length, genus=0):
        # Don't force a negative length
        assert 0.0 <= length <= e.length

        # Don't split a nonexistent edge
        assert e in self.edges

        v = vertex("(vertex splitting " + e.name + ")", genus)
        e1 = edge("(subdivision 1 of " + e.name + ")", length, e.vert1, v)
        e2 = edge("(subdivision 2 of " + e.name + ")", e.length - length, v, e.vert2)

        self.edges = self.edges - {e}
        self.edges = self.edges | {e1}
        self.edges = self.edges | {e2}

    # e should be an edge and the length should be a double
    # genus should be a non-negative integer
    # returns a new CombCurve with edge e subdivided
    def getSubdivision(self, e, length, genus=0):
        subdivision = copy.copy(self)
        subdivision.subdivide(e, length, genus)
        return subdivision

    # v should be a vector
    # Returns the set of all elements of the form (e, n), where e is an edge, n is 1 or 2,
    # and the n^th endpoint of e is v
    def getEndpointsOfEdges(self, v):
        endpoints = []
        for e in self.edges:
            if e.vert1 == v:
                endpoints += [(e, 1)]
            if e.vert2 == v:
                endpoints += [(e, 2)]
        for nextLeg in self.legs:
            if nextLeg.root == v:
                endpoints += [(nextLeg, 1)]
        return set(endpoints)

    @property
    def vertexEverythingDict(self):
        if not self._vertexEverythingCacheValid:
            self._vertexEverythingCache = {}
            for v in self.vertices:
                numEdgesAttached = self.numEdgesAttached(v)
                numLegsAttached = self.numLegsAttached(v)
                g = v.genus
                key = (numEdgesAttached, numLegsAttached, g)
                if key in self._vertexEverythingCache:
                    self._vertexEverythingCache[key] += 1
                else:
                    self._vertexEverythingCache[key] = 1

            self._vertexEverythingCacheValid = True
        return self._vertexEverythingCache

    def getVerticesByEverything(self):
        vertexDict = {}
        for v in self.vertices:
            numEdgesAttached = self.numEdgesAttached(v)
            numLegsAttached = self.numLegsAttached(v)
            g = v.genus
            key = (numEdgesAttached, numLegsAttached, g)
            if key in vertexDict:
                vertexDict[key].append(v)
            else:
                vertexDict[key] = [v]
        return vertexDict

    def getNumSelfLoops(self):
        return sum(1 for e in self.edges if len(e.vertices) == 1)

    @property
    def vertexSelfLoopDict(self):
        if not self._vertexSelfLoopsCacheValid:
            self._vertexSelfLoopsCache = {}
            for v in self.vertices:
                numLoops = sum(1 for e in self.edges if e.vertices == {v})
                if numLoops in self._vertexSelfLoopsCache:
                    self._vertexSelfLoopsCache[numLoops] += 1
                else:
                    self._vertexSelfLoopsCache[numLoops] = 1
            self._vertexSelfLoopsCacheValid = True
        return self._vertexSelfLoopsCache

    def getPermutations(self, lst):
        # If lst is empty then there are no permutations
        if len(lst) == 0:
            return []

        # If there is only one element in lst then, only one permutation is possible
        if len(lst) == 1:
            return [lst]

        # Find the permutations for lst if there are more than 1 characters

        perms = []  # empty list that will store current permutation

        # Iterate the input(lst) and calculate the permutation
        for i in range(len(lst)):
            m = lst[i]

            # Extract lst[i] or m from the list.  remLst is
            # remaining list
            remLst = lst[:i] + lst[i + 1:]

            # Generating all permutations where m is first
            # element
            for p in self.getPermutations(remLst):
                perms.append([m] + p)
        return perms

    def checkIfBijectionIsIsomorphism(self, other, domainOrderingDict, codomainOrderingDict):

        keyList = list(domainOrderingDict.keys())

        inputList = []
        outputList = []
        for key in keyList:
            inputList = inputList + domainOrderingDict[key]
            outputList = outputList + codomainOrderingDict[key]

        # print("Checking input list: ", [v.name for v in inputList])
        # print("With corresponding output list: ", [v.name for v in outputList])

        for i in range(len(inputList)):
            for j in range(len(inputList)):
                # Number of edges connecting inputList[i] and inputList[j]
                numInputEdges = sum(1 for e in self.edges if e.vertices == {inputList[i], inputList[j]})
                numOutputEdges = sum(1 for e in other.edges if e.vertices == {outputList[i], outputList[j]})
                if numInputEdges != numOutputEdges:
                    # print("Function does not preserve number of connecting edges")
                    return False

        for i in range(len(inputList)):
            if inputList[i].genus != outputList[i].genus:
                # print("Function does not preserve genus")
                return False
            numInputLegs = sum(1 for nextLeg in self.legs if nextLeg.root == inputList[i])
            numOutputLegs = sum(1 for nextLeg in other.legs if nextLeg.root == outputList[i])
            if numInputLegs != numOutputLegs:
                # print("Function does not preserve number of legs")
                return False

        # print("This was an isomorphism!")
        return True

    def getBijections(self, permDict):

        if len(permDict) == 0:
            return [{}]

        nextKey = list(permDict.keys())[0]
        permsOfThatKey = permDict.pop(nextKey)
        remaining = self.getBijections(permDict)

        perms = []

        for perm in permsOfThatKey:
            for subPerm in remaining:
                # Taking the union of dictionaries in python is next to impossible to do nicely :(
                newDict = {nextKey: perm}
                for k in subPerm:
                    newDict[k] = subPerm[k]
                perms.append(newDict)
        return perms

    def isBruteForceIsomorphicTo(self, other):
        selfEverythingVertexDict = self.getVerticesByEverything()
        otherEverythingVertexDict = other.getVerticesByEverything()

        permDict = {}
        for d in selfEverythingVertexDict:
            permDict[d] = self.getPermutations(selfEverythingVertexDict[d])
        domainOrderingDicts = self.getBijections(permDict)

        for domainOrderingDict in domainOrderingDicts:
            if self.checkIfBijectionIsIsomorphism(other, domainOrderingDict, otherEverythingVertexDict):
                return True

        return False

    def isIsomorphicTo(self, other):
        if self.edgeNumber != other.edgeNumber:
            # print("Different Number of Edges")
            return False

        if self.vertexNumber != other.vertexNumber:
            # print("Different Number of Vertices")
            return False

        if self.vertexEverythingDict != other.vertexEverythingDict:
            # print("Different counts of vertices with a given number of legs, edges, and genus")
            # print(self.getVerticesByEverything())
            # print(other.getVerticesByEverything())
            # print(self.vertexEverythingDict)
            # print(other.vertexEverythingDict)
            return False

        loop1 = self.vertexSelfLoopDict
        loop2 = other.vertexSelfLoopDict
        if loop1 != loop2:
            # print("Different Instances of Self Loops")
            return False

        # print("Easy tests were inconclusive - switching to brute force")
        return self.isBruteForceIsomorphicTo(other)

    def simplifyNames(self):
        orderedVertices = list(self.vertices)
        for i in range(len(orderedVertices)):
            orderedVertices[i].name = "v" + str(i)
        for e in self.edges:
            e.name = "edge: " + e.vert1.name + ", " + e.vert2.name
        for nextLeg in self.legs:
            nextLeg.name = "leg: " + nextLeg.root.name

    def showNumbers(self):
        print("Number of Vertices: ", self.vertexNumber, " Number of Edges: ", self.edgeNumber)

    @staticmethod
    def printCurve(curve):
        print("\n\nVertices:")
        for v in curve.vertices:
            print(v.name, " with genus ", v.genus)
        print("Edges:")
        for e in curve.edges:
            print(e.name)
        print("Legs:")
        for nextLeg in curve.legs:
            print(nextLeg.name)

    # Prints the names of vertices
    def showVertices(self):
        print([v.name for v in self.vertices])

    # Prints the names of edges
    def showEdges(self):
        print([e.name for e in self.edges])

    # Prints the names of legs
    def showLegs(self):
<<<<<<< HEAD
        print([nextLeg.name for nextLeg in self.legs])
=======
        print([l.name for l in self.legs])

    # This function will check if the tropical curve is connected (in the style of Def 3.10)
    @property
    def isConnected(self):

        A = np.zeros((self.vertexNumber, self.vertexNumber))
        _vertices = list(self.vertices)

        for x in self.edges:
            v1 = x.vert1
            v2 = x.vert2

            i = _vertices.index(v1)
            j = _vertices.index(v2)

            # print(i, j)
            # So that the connections made by the edges are symmetric ((v1,v2) = (v2,v1))
            A[i][j] = 1
            A[j][i] = 1

        # So that the while loop works
        go = True
        numbers = []
        newNumbers = [0]

        while go:
            numbers.extend(newNumbers)
            brandNewNumbers = []
            for i in newNumbers:
                for k in range(self.vertexNumber):
                    if A[i][k] == 1:
                        if k not in numbers:
                            brandNewNumbers.append(k)

            newNumbers = []
            newNumbers.extend(brandNewNumbers)
            brandNewNumbers = []
            go = len(newNumbers) > 0

        return len(numbers) == self.vertexNumber

    @property
    def core(self):

        if self._coreCacheValid == False:
            assert self.genus > 0

            core = copy.copy(self)

            core.legs = {}

            assert core.isConnected

            for x in self.edges:
                core.edges = core.edges - {x}
                if core.genus < self.genus or core.isConnected == False:
                    core.edges = core.edges | {x}

            self._coreCache = core
            self._coreCacheValid = True

        return self._coreCache
>>>>>>> 8073a1a9
<|MERGE_RESOLUTION|>--- conflicted
+++ resolved
@@ -94,7 +94,6 @@
         self._genusCacheValid = False
         self._genusCache = 0
 
-<<<<<<< HEAD
         # Variables for caching vertex self loop counts
         self._vertexSelfLoopsCacheValid = False
         self._vertexSelfLoopsCache = {}
@@ -102,11 +101,11 @@
         # Variables for caching vertex everything couns
         self._vertexEverythingCacheValid = False
         self._vertexEverythingCache = {}
-=======
+
         # Variables for caching the core
         self._coreCacheValid = False
         self._coreCache = None
->>>>>>> 8073a1a9
+
 
     @property
     def edges(self):
@@ -119,12 +118,10 @@
         self._edges = edges_
         self._vertexCacheValid = False
         self._genusCacheValid = False
-<<<<<<< HEAD
         self._vertexSelfLoopsCacheValid = False
         self._vertexEverythingCacheValid = False
-=======
         self._coreCacheValid = False
->>>>>>> 8073a1a9
+
 
     @property
     def edgesWithVertices(self):
@@ -483,10 +480,7 @@
 
     # Prints the names of legs
     def showLegs(self):
-<<<<<<< HEAD
         print([nextLeg.name for nextLeg in self.legs])
-=======
-        print([l.name for l in self.legs])
 
     # This function will check if the tropical curve is connected (in the style of Def 3.10)
     @property
@@ -548,5 +542,4 @@
             self._coreCache = core
             self._coreCacheValid = True
 
-        return self._coreCache
->>>>>>> 8073a1a9
+        return self._coreCache