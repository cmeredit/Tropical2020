import copy
import numpy as np
from GraphIsoHelper import *


# A vertex has a name and non-negative genus
class vertex(object):
    # name_ should be a string identifier - only unique if the user is careful (or lucky) to make it so
    # genus_ should be a non-negative integer
    def __init__(self, name_, genus_):
        # Don't allow negative genus!
        if genus_ < 0:
            raise ValueError("Genus must be non-negative")
        self.name = name_
        self._genus = genus_

    @property
    def genus(self):
        return self._genus

    # Control how the genus property is set
    # genus_ should be a non-negative integer
    @genus.setter
    def genus(self, genus_):
        # Don't allow negative genus!
        if genus_ < 0:
            raise ValueError("Genus must be non-negative.")
        self._genus = genus_


# An edge has a name, non-negative length, and endpoints
class edge(object):
    # name_ should be a string identifier - only unique if the user is careful (or lucky) to make it so
    # length_ should be a non-negative double
    # vert1_ should be a vertex
    # vert2_ should be a vertex
    def __init__(self, name_, length_, vert1_, vert2_):
        self.name = name_

        # Don't allow negative lengths!
        if length_ < 0.0:
            raise ValueError("Length must be non-negative.")
        self._length = length_

        # Distinguished endpoints to help identify self loops
        self.vert1 = vert1_
        self.vert2 = vert2_

    @property
    def length(self):
        return self._length

    # Control how the length property is set
    # length_ should be a non-negative double
    @length.setter
    def length(self, length_):
        # Don't allow negative lengths!
        if length_ < 0.0:
            raise ValueError("Length must be non-negative.")
        self._length = length_

    # The set of vertices is a read only property computed upon access
    @property
    def vertices(self):
        return {self.vert1, self.vert2}


# A leg has a name and root
class leg(object):
    # name_ should be a string identifier - only unique if the user is careful (or lucky) to make it so
    # root_ should be a vertex
    def __init__(self, name_, root_):
        self.name = name_
        self.root = root_

    # The set of vertices is a read only property computed upon access
    @property
    def vertices(self):
        return {self.root}


# A Combinatorial Tropical Curve has a name, set of edges, and set of legs
class CombCurve(object):
    # name_ should be a string identifier - only unique if the user is careful (or lucky) to make it so
    def __init__(self, name_):
        self.name = name_
        self._vertices = set()
        self._edges = set()
        self._legs = set()

        # Variables for caching vertices
        self._vertexCacheValid = False
        self._vertexCache = set()

        # Variables for caching genus
        self._genusCacheValid = False
        self._genusCache = 0

        # Variables for caching vertex self loop counts
        self._vertexSelfLoopsCacheValid = False
        self._vertexSelfLoopsCache = {}

        # Variables for caching vertex everything couns
        self._vertexEverythingCacheValid = False
        self._vertexEverythingCache = {}

        # Variables for caching the core
        self._coreCacheValid = False
        self._coreCache = None

    def invalidateCaches(self):
        self._vertexCacheValid = False
        self._genusCacheValid = False
        self._vertexSelfLoopsCacheValid = False
        self._vertexEverythingCacheValid = False
        self._coreCacheValid = False

    # The set of vertices is a read only property computed upon access, unless a valid cache is available
    # It is the collection of vertices that are endpoints of edges or roots of legs
    @property
    def vertices(self):
        return self._vertices

    def addVertex(self, v):
        if v is not None:
            self._vertices.add(v)
            self.invalidateCaches()

    def addVertices(self, vertices):
        for v in copy.copy(vertices):
            self.addVertex(v)

    def removeVertex(self, v):
        if v in self._vertices:
            self._vertices.remove(v)
            for e in {e for e in self.edges if v in e.vertices}:
                self.removeEdge(e)
            for nextLeg in {nextLeg for nextLeg in self.legs if v in nextLeg.vertices}:
                self.remove(nextLeg)
            self.invalidateCaches()

    def removeVertices(self, vertices):
        for v in copy.copy(vertices):
            self.removeVertex(v)

    @property
    def edges(self):
        return self._edges

    @property
    def edgesWithVertices(self):
        return {e for e in self.edges if not (e.vert1 is None or e.vert2 is None)}

    # Control how edges are set
    # edges_ should be a set of edges
    @edges.setter
    def edges(self, edges_):
        self._edges = edges_
        self.invalidateCaches()

    def addEdge(self, e):
        self._edges.add(e)
        self.addVertices(e.vertices)
        self.invalidateCaches()

    def addEdges(self, edges):
        for e in copy.copy(edges):
            self.addEdge(e)

    def removeEdge(self, e, removeDanglingVertices=True):
        if e in self._edges:
            self._edges.remove(e)
            if removeDanglingVertices:
                for v in e.vertices:
                    if self.degree(v) == 0:
                        self.removeVertex(v)
            self.invalidateCaches()

    def removeEdges(self, edges):
        for e in copy.copy(edges):
            self.removeEdge(e)

    @property
    def legs(self):
        return self._legs

    @property
    def legsWithVertices(self):
        return {nextLeg for nextLeg in self.legs if nextLeg.root is not None}

    # Control how legs are set
    # legs_ should be a set of legs
    @legs.setter
    def legs(self, legs_):
        self._legs = legs_
        self.invalidateCaches()

    def addLeg(self, newLeg):
        self._legs.add(newLeg)
        self.addVertices(newLeg.vertices)
        self.invalidateCaches()

    def addLegs(self, newLegs):
        for newLeg in copy.copy(newLegs):
            self.addLeg(newLeg)

    def removeLeg(self, badLeg, removeDanglingVertices=True):
        if badLeg in self._legs:
            self._legs.remove(badLeg)
            if removeDanglingVertices:
                for v in badLeg.vertices:
                    if self.degree(v) == 0:
                        self.removeVertex(v)
            self.invalidateCaches()

    def removeLegs(self, badLegs):
        for badLeg in copy.copy(badLegs):
            self.removeLeg(badLeg)

    # The number of vertices is a read only property computed upon access
    # It is the number of vertices
    @property
    def vertexNumber(self):
        return len(self.vertices)

    # The number of edges is a read only property computed upon access
    # It is the number of edges
    @property
    def edgeNumber(self):
        return len(self.edges)

    @property
    def numEdgesWithVertices(self):
        return len(self.edgesWithVertices)

    # The Betti number is a read only property computed upon access
    @property
    def bettiNumber(self):
        return self.numEdgesWithVertices - self.vertexNumber + 1

    # Genus is a read only property computed upon access
    @property
    def genus(self):
        if not self._genusCacheValid:
            self._genusCache = self.bettiNumber + sum([v.genus for v in self.vertices])
            self._genusCacheValid = True
        return self._genusCache

    # Returns the degree of vertex v accounting for legs and self loops
    def degree(self, v):
        return self.numEdgesAttached(v) + self.numLegsAttached(v)

    def numEdgesAttached(self, v):
        return sum(1 for e in self.edges if e.vert1 == v) + sum(1 for e in self.edges if e.vert2 == v)

    def numLegsAttached(self, v):
        return sum(1 for attachedLeg in self.legs if attachedLeg.root == v)

    # Returns a copy of this curve where all vertices, edges, and legs are also copied shallowly
    def getFullyShallowCopy(self, returnCopyInfo=False):
        copyInfo = {}
        vertexCopyDict = {}
        for v in self.vertices:
            vCopy = copy.copy(v)
            vertexCopyDict[v] = vCopy

            if returnCopyInfo:
                copyInfo[v] = vCopy

        edgeCopies = set()
        legCopies = set()
        for nextEdge in self.edges:
            nextEdgeCopy = edge(nextEdge.name, nextEdge.length,
                                vertexCopyDict[nextEdge.vert1], vertexCopyDict[nextEdge.vert2])
            edgeCopies.add(nextEdgeCopy)

            if returnCopyInfo:
                copyInfo[nextEdge] = nextEdgeCopy

        for nextLeg in self.legs:
            nextLegCopy = leg(nextLeg.name, vertexCopyDict[nextLeg.root])
            legCopies.add(nextLegCopy)

            if returnCopyInfo:
                copyInfo[nextLeg] = nextLegCopy

        curveCopy = CombCurve(self.name)
        curveCopy.addEdges(edgeCopies)
        curveCopy.addLegs(legCopies)

        if returnCopyInfo:
            return curveCopy, copyInfo
        else:
            return curveCopy

    # e should be an edge and the length should be a double
    # genus should be a non-negative integer
    def subdivide(self, e, length, genus=0):
        # Don't force a negative length
        assert 0.0 <= length <= e.length

        # Don't split a nonexistent edge
        assert e in self.edges

        v = vertex("(vertex splitting " + e.name + ")", genus)
        e1 = edge("(subdivision 1 of " + e.name + ")", length, e.vert1, v)
        e2 = edge("(subdivision 2 of " + e.name + ")", e.length - length, v, e.vert2)

        self.removeEdge(e)
        self.addEdges({e1, e2})

    # e should be an edge and the length should be a double
    # genus should be a non-negative integer
    # returns a new CombCurve with edge e subdivided
    def getSubdivision(self, e, length, returnCopyInfo=False, genus=0):
        subdivision, copyInfoDict = self.getFullyShallowCopy(True)
        subdivision.subdivide(copyInfoDict[e], length, genus)
        if returnCopyInfo:
            return subdivision, copyInfoDict
        else:
            return subdivision

    # v should be a vector
    # Returns the set of all elements of the form (e, n), where e is an edge, n is 1 or 2,
    # and the n^th endpoint of e is v
    def getEndpointsOfEdges(self, v):
        endpoints = []
        for e in self.edges:
            if e.vert1 == v:
                endpoints += [(e, 1)]
            if e.vert2 == v:
                endpoints += [(e, 2)]
        for nextLeg in self.legs:
            if nextLeg.root == v:
                endpoints += [(nextLeg, 1)]
        return set(endpoints)

    @property
    def vertexEverythingDict(self):
        if not self._vertexEverythingCacheValid:
            self._vertexEverythingCache = {}
            for v in self.vertices:
                numEdgesAttached = self.numEdgesAttached(v)
                numLegsAttached = self.numLegsAttached(v)
                g = v.genus
                key = (numEdgesAttached, numLegsAttached, g)
                if key in self._vertexEverythingCache:
                    self._vertexEverythingCache[key] += 1
                else:
                    self._vertexEverythingCache[key] = 1

            self._vertexEverythingCacheValid = True
        return self._vertexEverythingCache

    def getVerticesByEverything(self):
        vertexDict = {}
        for v in self.vertices:
            numEdgesAttached = self.numEdgesAttached(v)
            numLegsAttached = self.numLegsAttached(v)
            g = v.genus
            key = (numEdgesAttached, numLegsAttached, g)
            if key in vertexDict:
                vertexDict[key].append(v)
            else:
                vertexDict[key] = [v]
        return vertexDict

    def getNumSelfLoops(self):
        return sum(1 for e in self.edges if len(e.vertices) == 1)

    @property
    def vertexSelfLoopDict(self):
        if not self._vertexSelfLoopsCacheValid:
            self._vertexSelfLoopsCache = {}
            for v in self.vertices:
                numLoops = sum(1 for e in self.edges if e.vertices == {v})
                if numLoops in self._vertexSelfLoopsCache:
                    self._vertexSelfLoopsCache[numLoops] += 1
                else:
                    self._vertexSelfLoopsCache[numLoops] = 1
            self._vertexSelfLoopsCacheValid = True
        return self._vertexSelfLoopsCache

    def getPermutations(self, lst):
        return GraphIsoHelper.getPermutations(lst)

    def checkIfBijectionIsIsomorphism(self, other, domainOrderingDict, codomainOrderingDict):
        return GraphIsoHelper.checkIfBijectionIsIsomorphism(self, other, domainOrderingDict, codomainOrderingDict)

    def getBijections(self, permDict):
        return GraphIsoHelper.getBijections(permDict)

    def isBruteForceIsomorphicTo(self, other):
        return GraphIsoHelper.isBruteForceIsomorphicTo(self, other)

    def isIsomorphicTo(self, other):
        return GraphIsoHelper.isIsomorphicTo(self, other)

    def simplifyNames(self):
        orderedVertices = list(self.vertices)
        for i in range(len(orderedVertices)):
            orderedVertices[i].name = "v" + str(i)
        for e in self.edges:
            e.name = "edge(" + e.vert1.name + ", " + e.vert2.name + ")"
        for nextLeg in self.legs:
            nextLeg.name = "leg(" + nextLeg.root.name + ")"

    def showNumbers(self):
        print("Number of Vertices: ", self.vertexNumber, " Number of Edges: ", self.edgeNumber)

    @staticmethod
    def printCurve(curve):
        print("\n\nVertices:")
        for v in curve.vertices:
            print(v.name, " with genus ", v.genus)
        print("Edges:")
        for e in curve.edges:
            print(e.name)
        print("Legs:")
        for nextLeg in curve.legs:
            print(nextLeg.name)

    def printSelf(self):
        CombCurve.printCurve(self)

    # Prints the names of vertices
    def showVertices(self):
        print([v.name for v in self.vertices])

    # Prints the names of edges
    def showEdges(self):
        print([e.name for e in self.edges])

    # Prints the names of legs
    def showLegs(self):
        print([nextLeg.name for nextLeg in self.legs])

    # This function will check if the tropical curve is connected (in the style of Def 3.10)
    @property
    def isConnected(self):

        A = np.zeros((self.vertexNumber, self.vertexNumber))
        _vertices = list(self.vertices)

        for x in self.edges:
            v1 = x.vert1
            v2 = x.vert2

            i = _vertices.index(v1)
            j = _vertices.index(v2)

            # print(i, j)
            # So that the connections made by the edges are symmetric ((v1,v2) = (v2,v1))
            A[i][j] = 1
            A[j][i] = 1

        # So that the while loop works
        go = True
        numbers = []
        newNumbers = [0]

        while go:
            numbers.extend(newNumbers)
            brandNewNumbers = []
            for i in newNumbers:
                for k in range(self.vertexNumber):
                    if A[i][k] == 1:
                        if k not in numbers:
                            brandNewNumbers.append(k)

            newNumbers = []
            newNumbers.extend(brandNewNumbers)
            brandNewNumbers = []
            go = len(newNumbers) > 0

        return len(numbers) == self.vertexNumber



    @property
    def core(self):

        # Calculate the core if our current copy is invalid
        if not self._coreCacheValid:

            # Only allow the core to be requested from curves where the core is defined.
            if not self.genus > 0:
                raise ValueError("The core is only defined for curves of positive genus.")
            if not self.isConnected:
                raise ValueError("The core is only defined for connected curves.")

            # In order to generate the core, we start with a copy of self and repeatedly prune off certain leaves
<<<<<<< HEAD
            core = copy.copy(self)

            # The core is guaranteed to have no legs
            core.legs = set()
=======
            core = CombCurve("(Core of " + self.name + ")")
            core.addEdges(self.edges)
            core.addVertices(self.vertices)
>>>>>>> a5981c0c

            # Flag to indicate whether new leaves were pruned
            keepChecking = True

            while keepChecking:

                # If nothing happens this loop, then stop.
                keepChecking = False

                # Search for leaves to prune
                for nextVertex in copy.copy(core.vertices):
                    # A vertex is the endpoint of a leaf to prune if it is connected to exactly one edge and has
                    # genus zero
                    if nextVertex.genus == 0 and core.degree(nextVertex) < 2:
                        # Prune the leaf
                        core.removeVertex(nextVertex)
                        keepChecking = True

            # Save the new, valid, core and set the valid flag to true
            self._coreCache = core
            self._coreCacheValid = True

        # Return the saved copy of the core (possibly just calculated)
        return self._coreCache<|MERGE_RESOLUTION|>--- conflicted
+++ resolved
@@ -490,16 +490,9 @@
                 raise ValueError("The core is only defined for connected curves.")
 
             # In order to generate the core, we start with a copy of self and repeatedly prune off certain leaves
-<<<<<<< HEAD
-            core = copy.copy(self)
-
-            # The core is guaranteed to have no legs
-            core.legs = set()
-=======
             core = CombCurve("(Core of " + self.name + ")")
             core.addEdges(self.edges)
             core.addVertices(self.vertices)
->>>>>>> a5981c0c
 
             # Flag to indicate whether new leaves were pruned
             keepChecking = True
